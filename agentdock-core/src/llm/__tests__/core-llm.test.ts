import { CoreLLM, createLLM } from '..';
import {
  createAnthropicModel,
  createGeminiModel,
  createOpenAIModel
} from '../model-utils';
import { LLMConfig } from '../types';
<<<<<<< HEAD
import { createAnthropicModel, createGeminiModel, createOpenAIModel, createCerebrasModel } from '../model-utils';
=======
>>>>>>> 0ab975c5

// Mock the model creation functions
jest.mock('../model-utils', () => ({
  createAnthropicModel: jest.fn(),
  createOpenAIModel: jest.fn(),
<<<<<<< HEAD
  createGeminiModel: jest.fn(),
  createCerebrasModel: jest.fn()
=======
  createGeminiModel: jest.fn()
>>>>>>> 0ab975c5
}));

// Mock the AI SDK functions
jest.mock('ai', () => ({
  generateText: jest.fn(),
  streamText: jest.fn(),
  generateObject: jest.fn(),
  streamObject: jest.fn()
}));

describe('CoreLLM', () => {
  // Reset mocks before each test
  beforeEach(() => {
    jest.clearAllMocks();
  });

  describe('createLLM', () => {
    it('should create an OpenAI LLM instance', () => {
      // Mock implementation
      const mockModel = {
        provider: 'openai',
        modelId: 'gpt-3.5-turbo'
      };
      (createOpenAIModel as jest.Mock).mockReturnValue(mockModel);

      // Test configuration
      const config: LLMConfig = {
        provider: 'openai',
        model: 'gpt-3.5-turbo',
        apiKey: 'test-key'
      };

      // Create the LLM
      const llm = createLLM(config);

      // Verify the result
      expect(createOpenAIModel).toHaveBeenCalledWith(config);
      expect(llm).toBeInstanceOf(CoreLLM);
      expect(llm.getProvider()).toBe('openai');
      expect(llm.getModelId()).toBe('gpt-3.5-turbo');
    });

    it('should create an Anthropic LLM instance', () => {
      // Mock implementation
      const mockModel = {
        provider: 'anthropic',
        modelId: 'claude-3-haiku-20240307'
      };
      (createAnthropicModel as jest.Mock).mockReturnValue(mockModel);

      // Test configuration
      const config: LLMConfig = {
        provider: 'anthropic',
        model: 'claude-3-haiku-20240307',
        apiKey: 'sk-ant-test-key'
      };

      // Create the LLM
      const llm = createLLM(config);

      // Verify the result
      expect(createAnthropicModel).toHaveBeenCalledWith(config);
      expect(llm).toBeInstanceOf(CoreLLM);
      expect(llm.getProvider()).toBe('anthropic');
      expect(llm.getModelId()).toBe('claude-3-haiku-20240307');
    });

    it('should create a Gemini LLM instance', () => {
      // Mock implementation
      const mockModel = {
        provider: 'google',
        modelId: 'gemini-1.5-pro-latest'
      };
      (createGeminiModel as jest.Mock).mockReturnValue(mockModel);

      // Test configuration
      const config: LLMConfig = {
        provider: 'gemini',
        model: 'gemini-1.5-pro-latest',
        apiKey: 'test-key',
        useSearchGrounding: false
      };

      // Create the LLM
      const llm = createLLM(config);

      // Verify the result
      expect(createGeminiModel).toHaveBeenCalledWith(config);
      expect(llm).toBeInstanceOf(CoreLLM);
      expect(llm.getProvider()).toBe('google');
      expect(llm.getModelId()).toBe('gemini-1.5-pro-latest');
    });

    it('should create a Gemini LLM instance with search grounding', () => {
      // Mock implementation
      const mockModel = {
        provider: 'google',
        modelId: 'gemini-1.5-pro-latest'
      };
      (createGeminiModel as jest.Mock).mockReturnValue(mockModel);

      // Test configuration
      const config: LLMConfig = {
        provider: 'gemini',
        model: 'gemini-1.5-pro-latest',
        apiKey: 'test-key',
        useSearchGrounding: true
      };

      // Create the LLM
      const llm = createLLM(config);

      // Verify the result
      expect(createGeminiModel).toHaveBeenCalledWith(config);
      expect(llm).toBeInstanceOf(CoreLLM);
      expect(llm.getProvider()).toBe('google');
      expect(llm.getModelId()).toBe('gemini-1.5-pro-latest');
    });
    it('should create a Cerebras LLM instance', () => {
      // Mock implementation
      const mockModel = {
        provider: 'cerebras',
        modelId: 'llama3.1-8b',
      };
      (createCerebrasModel as jest.Mock).mockReturnValue(mockModel);
    
      // Test configuration
      const config: LLMConfig = {
        provider: 'cerebras',
        model: 'llama3.1-8b',
        apiKey: 'csk-test-api-key',
        temperature: 0.7,
        maxTokens: 2048,
      };
    
      // Create the LLM
      const llm = createLLM(config);
    
      // Verify the result
      expect(createCerebrasModel).toHaveBeenCalledWith(config);
      expect(llm).toBeInstanceOf(CoreLLM);
      expect(llm.getProvider()).toBe('cerebras');
      expect(llm.getModelId()).toBe('llama3.1-8b');
    });
    
    it('should throw an error for unsupported providers', () => {
      const config = {
        provider: 'unsupported' as any,
        model: 'model',
        apiKey: 'test-key'
      };
<<<<<<< HEAD
    
      expect(() => createLLM(config)).toThrow('Unsupported provider: unsupported');
=======

      // Verify that it throws an error
      expect(() => createLLM(config)).toThrow(
        'Unsupported provider: unsupported'
      );
>>>>>>> 0ab975c5
    });
  });
   
  describe('CoreLLM methods', () => {
    let llm: CoreLLM;
    const mockModel = {
      provider: 'openai',
      modelId: 'gpt-3.5-turbo'
    };

    beforeEach(() => {
      (createOpenAIModel as jest.Mock).mockReturnValue(mockModel);
      const config: LLMConfig = {
        provider: 'openai',
        model: 'gpt-3.5-turbo',
        apiKey: 'test-key'
      };
      llm = createLLM(config);
    });

    it('should return the correct provider', () => {
      expect(llm.getProvider()).toBe('openai');
    });

    it('should return the correct model ID', () => {
      expect(llm.getModelId()).toBe('gpt-3.5-turbo');
    });

    it('should return the model instance', () => {
      expect(llm.getModel()).toBe(mockModel);
    });

    it('should return null for token usage initially', () => {
      expect(llm.getLastTokenUsage()).toBeNull();
    });
  });
});<|MERGE_RESOLUTION|>--- conflicted
+++ resolved
@@ -1,25 +1,18 @@
 import { CoreLLM, createLLM } from '..';
 import {
   createAnthropicModel,
+  createCerebrasModel,
   createGeminiModel,
   createOpenAIModel
 } from '../model-utils';
 import { LLMConfig } from '../types';
-<<<<<<< HEAD
-import { createAnthropicModel, createGeminiModel, createOpenAIModel, createCerebrasModel } from '../model-utils';
-=======
->>>>>>> 0ab975c5
 
 // Mock the model creation functions
 jest.mock('../model-utils', () => ({
   createAnthropicModel: jest.fn(),
   createOpenAIModel: jest.fn(),
-<<<<<<< HEAD
   createGeminiModel: jest.fn(),
   createCerebrasModel: jest.fn()
-=======
-  createGeminiModel: jest.fn()
->>>>>>> 0ab975c5
 }));
 
 // Mock the AI SDK functions
@@ -142,48 +135,43 @@
       // Mock implementation
       const mockModel = {
         provider: 'cerebras',
-        modelId: 'llama3.1-8b',
+        modelId: 'llama3.1-8b'
       };
       (createCerebrasModel as jest.Mock).mockReturnValue(mockModel);
-    
+
       // Test configuration
       const config: LLMConfig = {
         provider: 'cerebras',
         model: 'llama3.1-8b',
         apiKey: 'csk-test-api-key',
         temperature: 0.7,
-        maxTokens: 2048,
-      };
-    
-      // Create the LLM
-      const llm = createLLM(config);
-    
+        maxTokens: 2048
+      };
+
+      // Create the LLM
+      const llm = createLLM(config);
+
       // Verify the result
       expect(createCerebrasModel).toHaveBeenCalledWith(config);
       expect(llm).toBeInstanceOf(CoreLLM);
       expect(llm.getProvider()).toBe('cerebras');
       expect(llm.getModelId()).toBe('llama3.1-8b');
     });
-    
+
     it('should throw an error for unsupported providers', () => {
       const config = {
         provider: 'unsupported' as any,
         model: 'model',
         apiKey: 'test-key'
       };
-<<<<<<< HEAD
-    
-      expect(() => createLLM(config)).toThrow('Unsupported provider: unsupported');
-=======
 
       // Verify that it throws an error
       expect(() => createLLM(config)).toThrow(
         'Unsupported provider: unsupported'
       );
->>>>>>> 0ab975c5
     });
   });
-   
+
   describe('CoreLLM methods', () => {
     let llm: CoreLLM;
     const mockModel = {
