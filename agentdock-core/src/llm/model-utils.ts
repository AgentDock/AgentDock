import { createAnthropic } from '@ai-sdk/anthropic';
import { createGoogleGenerativeAI } from '@ai-sdk/google';
import { createGroq } from '@ai-sdk/groq';
<<<<<<< HEAD
import { LLMConfig, GeminiConfig, DeepSeekConfig, GroqConfig, CerebrasConfig } from './types';
=======
import { createOpenAI } from '@ai-sdk/openai';
import { LanguageModel } from 'ai';

>>>>>>> 0ab975c5
import { createError, ErrorCode } from '../errors';
import { LogCategory, logger } from '../logging';
import { ProviderRegistry } from './provider-registry';
import { DeepSeekConfig, GeminiConfig, GroqConfig, LLMConfig } from './types';


// Add structuredClone polyfill if it doesn't exist
if (typeof globalThis.structuredClone === 'undefined') {
  globalThis.structuredClone = function structuredClone(obj) {
    return JSON.parse(JSON.stringify(obj));
  };
}

/**
 * Create an Anthropic model
 */
export function createAnthropicModel(config: LLMConfig): LanguageModel {
  // Validate API key
  if (!config.apiKey) {
    throw createError('llm', 'API key is required', ErrorCode.LLM_API_KEY);
  }

  // Validate API key format
  if (!config.apiKey.startsWith('sk-ant-')) {
    throw createError(
      'llm',
      'Invalid Anthropic API key format',
      ErrorCode.LLM_API_KEY
    );
  }

  return createAnthropic({
    apiKey: config.apiKey
    // Note: Temperature is passed at the request level, not at model creation
  })(config.model);
}

/**
 * Create an OpenAI model
 */
export function createOpenAIModel(config: LLMConfig): LanguageModel {
  // Validate API key
  if (!config.apiKey) {
    throw createError('llm', 'API key is required', ErrorCode.LLM_API_KEY);
  }

  return createOpenAI({
    apiKey: config.apiKey,
    compatibility: 'strict'
    // Note: Temperature is passed at the request level, not at model creation
  })(config.model);
}

/**
 * Create a Gemini model
 */
export function createGeminiModel(config: LLMConfig): LanguageModel {
  // Validate API key
  if (!config.apiKey) {
    throw createError('llm', 'API key is required', ErrorCode.LLM_API_KEY);
  }

  const geminiConfig = config as GeminiConfig;

  // Create the Gemini provider
  const provider = createGoogleGenerativeAI({
    apiKey: config.apiKey
  });

  // Create model options
  const modelOptions: any = {};

  // Add search grounding if enabled
  // Note: Search grounding and tool calling are mutually exclusive
  // If useSearchGrounding is explicitly set to false, don't enable it
  if (geminiConfig.useSearchGrounding === true) {
    logger.debug(
      LogCategory.LLM,
      'createGeminiModel',
      'Enabling search grounding for Gemini model',
      {
        model: config.model,
        useSearchGrounding: geminiConfig.useSearchGrounding
      }
    );
    modelOptions.useSearchGrounding = true;
  } else {
    logger.debug(
      LogCategory.LLM,
      'createGeminiModel',
      `Search grounding explicitly set to: ${geminiConfig.useSearchGrounding} for Gemini model`,
      {
        model: config.model,
        useSearchGrounding:
          geminiConfig.useSearchGrounding ??
          'Not Set (defaulting to SDK behavior)'
      }
    );
  }

  // Add safety settings if provided
  if (geminiConfig.safetySettings) {
    modelOptions.safetySettings = geminiConfig.safetySettings;
  }

  // Add dynamic retrieval config if provided
  if (geminiConfig.dynamicRetrievalConfig) {
    modelOptions.dynamicRetrievalConfig = geminiConfig.dynamicRetrievalConfig;
  }

  // Create and return the model with options
  return provider(config.model, modelOptions);
}

/**
 * Create a DeepSeek model
 * DeepSeek's API is compatible with OpenAI's format, so we can use the OpenAI client
 * with a custom baseURL
 */
export function createDeepSeekModel(config: LLMConfig): LanguageModel {
  // Validate API key
  if (!config.apiKey) {
    throw createError('llm', 'API key is required', ErrorCode.LLM_API_KEY);
  }

  const deepseekConfig = config as DeepSeekConfig;

  try {
    // Create the DeepSeek provider using OpenAI's client with DeepSeek's baseURL
    const provider = createOpenAI({
      apiKey: config.apiKey,
      baseURL: 'https://api.deepseek.com/v1',
      compatibility: 'strict'
    });

    // Create model options
    const modelOptions: any = {};

    // Add safety settings if provided
    if (deepseekConfig.safetySettings) {
      logger.debug(
        LogCategory.LLM,
        'createDeepSeekModel',
        'Adding safety settings for DeepSeek model',
        { model: config.model }
      );
      modelOptions.safetySettings = deepseekConfig.safetySettings;
    }

    // Create and return the model with options
    return provider(config.model, modelOptions);
  } catch (error) {
    logger.error(
      LogCategory.LLM,
      'createDeepSeekModel',
      'Error creating DeepSeek model',
      { error: (error as Error).message, model: config.model }
    );
    throw createError(
      'llm',
      `Error creating DeepSeek model: ${(error as Error).message}`,
      ErrorCode.LLM_EXECUTION
    );
  }
}

/**
 * Create a Groq model
 */
export function createGroqModel(config: LLMConfig): LanguageModel {
  // Validate API key
  if (!config.apiKey) {
    throw createError('llm', 'API key is required', ErrorCode.LLM_API_KEY);
  }

  const groqConfig = config as GroqConfig;

  try {
    // Create the Groq provider
    const provider = createGroq({
      apiKey: config.apiKey
    });

    // Create model options
    const modelOptions: any = {};

    // Add reasoning extraction if enabled
    if (groqConfig.extractReasoning) {
      logger.debug(
        LogCategory.LLM,
        'createGroqModel',
        'Enabling reasoning extraction for Groq model',
        { model: config.model }
      );
      modelOptions.extractReasoning = true;
    }

    // Create and return the model with options
    return provider(config.model, modelOptions);
  } catch (error) {
    logger.error(
      LogCategory.LLM,
      'createGroqModel',
      'Error creating Groq model',
      { error: (error as Error).message, model: config.model }
    );
    throw createError(
      'llm',
      `Error creating Groq model: ${(error as Error).message}`,
      ErrorCode.LLM_EXECUTION
    );
  }
<<<<<<< HEAD
} 
/**
 * Create a Cerebras model
 * Uses OpenAI compatibility mode until Vercel AI SDK adds Cerebras support
 */
export function createCerebrasModel(config: LLMConfig): LanguageModel {
  if (!config.apiKey) {
    throw createError('llm', 'API key is required', ErrorCode.LLM_API_KEY);
  }

  const cerebrasConfig = config as CerebrasConfig;
  try {
    const provider = createOpenAI({
      apiKey: config.apiKey,
      baseURL: 'https://api.cerebras.ai/v1',
      compatibility: 'strict'
    });
    
    const modelOptions: any = {};

    if (cerebrasConfig.extractReasoning) {
      logger.debug(LogCategory.LLM, 'createCerebrasModel', 'Enabling reasoning extraction for Cerebras model', {
        model: config.model
      });
      modelOptions.extractReasoning = true;
    }

    return provider(config.model, modelOptions);
  } catch (error) {
    logger.error(LogCategory.LLM, 'createCerebrasModel', 'Error creating Cerebras model', {
      error: (error as Error).message,
      model: config.model
    });
    throw createError('llm', `Error creating Cerebras model: ${(error as Error).message}`, ErrorCode.LLM_EXECUTION);
  }
}
=======
}
>>>>>>> 0ab975c5
<|MERGE_RESOLUTION|>--- conflicted
+++ resolved
@@ -1,18 +1,18 @@
 import { createAnthropic } from '@ai-sdk/anthropic';
 import { createGoogleGenerativeAI } from '@ai-sdk/google';
 import { createGroq } from '@ai-sdk/groq';
-<<<<<<< HEAD
-import { LLMConfig, GeminiConfig, DeepSeekConfig, GroqConfig, CerebrasConfig } from './types';
-=======
 import { createOpenAI } from '@ai-sdk/openai';
 import { LanguageModel } from 'ai';
 
->>>>>>> 0ab975c5
 import { createError, ErrorCode } from '../errors';
 import { LogCategory, logger } from '../logging';
-import { ProviderRegistry } from './provider-registry';
-import { DeepSeekConfig, GeminiConfig, GroqConfig, LLMConfig } from './types';
-
+import {
+  CerebrasConfig,
+  DeepSeekConfig,
+  GeminiConfig,
+  GroqConfig,
+  LLMConfig
+} from './types';
 
 // Add structuredClone polyfill if it doesn't exist
 if (typeof globalThis.structuredClone === 'undefined') {
@@ -220,8 +220,7 @@
       ErrorCode.LLM_EXECUTION
     );
   }
-<<<<<<< HEAD
-} 
+}
 /**
  * Create a Cerebras model
  * Uses OpenAI compatibility mode until Vercel AI SDK adds Cerebras support
@@ -238,25 +237,36 @@
       baseURL: 'https://api.cerebras.ai/v1',
       compatibility: 'strict'
     });
-    
+
     const modelOptions: any = {};
 
     if (cerebrasConfig.extractReasoning) {
-      logger.debug(LogCategory.LLM, 'createCerebrasModel', 'Enabling reasoning extraction for Cerebras model', {
-        model: config.model
-      });
+      logger.debug(
+        LogCategory.LLM,
+        'createCerebrasModel',
+        'Enabling reasoning extraction for Cerebras model',
+        {
+          model: config.model
+        }
+      );
       modelOptions.extractReasoning = true;
     }
 
     return provider(config.model, modelOptions);
   } catch (error) {
-    logger.error(LogCategory.LLM, 'createCerebrasModel', 'Error creating Cerebras model', {
-      error: (error as Error).message,
-      model: config.model
-    });
-    throw createError('llm', `Error creating Cerebras model: ${(error as Error).message}`, ErrorCode.LLM_EXECUTION);
-  }
-}
-=======
-}
->>>>>>> 0ab975c5
+    logger.error(
+      LogCategory.LLM,
+      'createCerebrasModel',
+      'Error creating Cerebras model',
+      {
+        error: (error as Error).message,
+        model: config.model
+      }
+    );
+    throw createError(
+      'llm',
+      `Error creating Cerebras model: ${(error as Error).message}`,
+      ErrorCode.LLM_EXECUTION
+    );
+  }
+}