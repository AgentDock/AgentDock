lockfileVersion: '9.0'

settings:
  autoInstallPeers: true
  excludeLinksFromLockfile: false

importers:

  .:
    dependencies:
      '@ai-sdk/anthropic':
        specifier: ^1.0.7
        version: 1.2.12(zod@3.25.67)
      '@ai-sdk/google':
        specifier: ^1.1.26
        version: 1.2.19(zod@3.25.67)
      '@ai-sdk/groq':
        specifier: ^1.1.14
        version: 1.2.9(zod@3.25.67)
      '@ai-sdk/openai':
        specifier: ^1.0.14
        version: 1.3.22(zod@3.25.67)
      '@anthropic-ai/sdk':
        specifier: 0.36.3
        version: 0.36.3
      '@google/generative-ai':
        specifier: ^0.24.0
        version: 0.24.1
      '@upstash/redis':
        specifier: ^1.34.6
        version: 1.35.0
      '@vercel/kv':
        specifier: ^1.0.1
        version: 1.0.1
      ai:
        specifier: 4.2.0
        version: 4.2.0(react@19.1.0)(zod@3.25.67)
<<<<<<< HEAD
      better-sqlite3:
        specifier: ^11.10.0
        version: 11.10.0
=======
>>>>>>> 94c606a9
      openai:
        specifier: ^4.83.0
        version: 4.104.0(zod@3.25.67)
      sentiment:
        specifier: ^5.0.2
        version: 5.0.2
      string-comparisons:
        specifier: ^0.0.20
        version: 0.0.20
      zod:
        specifier: ^3.24.1
        version: 3.25.67
    devDependencies:
      '@aws-sdk/client-dynamodb':
        specifier: ^3.830.0
        version: 3.830.0
      '@aws-sdk/client-s3':
        specifier: ^3.832.0
        version: 3.832.0
      '@aws-sdk/lib-storage':
        specifier: ^3.832.0
        version: 3.832.0(@aws-sdk/client-s3@3.832.0)
      '@aws-sdk/s3-request-presigner':
        specifier: ^3.832.0
        version: 3.832.0
      '@aws-sdk/types':
        specifier: ^3.821.0
        version: 3.821.0
      '@types/better-sqlite3':
        specifier: ^7.6.13
        version: 7.6.13
      '@types/pg':
        specifier: ^8.11.10
        version: 8.15.4
      '@types/sentiment':
        specifier: ^5.0.4
        version: 5.0.4
      mongodb:
        specifier: ^6.10.0
        version: 6.17.0
      pg:
        specifier: ^8.13.1
        version: 8.16.2
      tsup:
        specifier: ^8.0.2
        version: 8.5.0(typescript@5.8.3)
      typescript:
        specifier: ^5.8.3
        version: 5.8.3

packages:

  '@ai-sdk/anthropic@1.2.12':
    resolution: {integrity: sha512-YSzjlko7JvuiyQFmI9RN1tNZdEiZxc+6xld/0tq/VkJaHpEzGAb1yiNxxvmYVcjvfu/PcvCxAAYXmTYQQ63IHQ==}
    engines: {node: '>=18'}
    peerDependencies:
      zod: ^3.0.0

  '@ai-sdk/google@1.2.19':
    resolution: {integrity: sha512-Xgl6eftIRQ4srUdCzxM112JuewVMij5q4JLcNmHcB68Bxn9dpr3MVUSPlJwmameuiQuISIA8lMB+iRiRbFsaqA==}
    engines: {node: '>=18'}
    peerDependencies:
      zod: ^3.0.0

  '@ai-sdk/groq@1.2.9':
    resolution: {integrity: sha512-7MoDaxm8yWtiRbD1LipYZG0kBl+Xe0sv/EeyxnHnGPZappXdlgtdOgTZVjjXkT3nWP30jjZi9A45zoVrBMb3Xg==}
    engines: {node: '>=18'}
    peerDependencies:
      zod: ^3.0.0

  '@ai-sdk/openai@1.3.22':
    resolution: {integrity: sha512-QwA+2EkG0QyjVR+7h6FE7iOu2ivNqAVMm9UJZkVxxTk5OIq5fFJDTEI/zICEMuHImTTXR2JjsL6EirJ28Jc4cw==}
    engines: {node: '>=18'}
    peerDependencies:
      zod: ^3.0.0

  '@ai-sdk/provider-utils@2.2.0':
    resolution: {integrity: sha512-RX5BnDSqudjvZjwwpROcxVQElyX7rUn/xImBgaZLXekSGqq8f7/tefqDcQiRbDZjuCd4CVIfhrK8y/Pta8cPfQ==}
    engines: {node: '>=18'}
    peerDependencies:
      zod: ^3.23.8

  '@ai-sdk/provider-utils@2.2.8':
    resolution: {integrity: sha512-fqhG+4sCVv8x7nFzYnFo19ryhAa3w096Kmc3hWxMQfW/TubPOmt3A6tYZhl4mUfQWWQMsuSkLrtjlWuXBVSGQA==}
    engines: {node: '>=18'}
    peerDependencies:
      zod: ^3.23.8

  '@ai-sdk/provider@1.1.0':
    resolution: {integrity: sha512-0M+qjp+clUD0R1E5eWQFhxEvWLNaOtGQRUaBn8CUABnSKredagq92hUS9VjOzGsTm37xLfpaxl97AVtbeOsHew==}
    engines: {node: '>=18'}

  '@ai-sdk/provider@1.1.3':
    resolution: {integrity: sha512-qZMxYJ0qqX/RfnuIaab+zp8UAeJn/ygXXAffR5I4N0n1IrvA6qBsjc8hXLmBiMV2zoXlifkacF7sEFnYnjBcqg==}
    engines: {node: '>=18'}

  '@ai-sdk/react@1.2.0':
    resolution: {integrity: sha512-fUTZkAsxOMz8ijjWf87E/GfYkgsH4V5MH2yuj7EXh5ShjWe/oayn2ZJkyoqFMr4Jf8m5kptDaivmbIenDq5OXA==}
    engines: {node: '>=18'}
    peerDependencies:
      react: ^18 || ^19 || ^19.0.0-rc
      zod: ^3.23.8
    peerDependenciesMeta:
      zod:
        optional: true

  '@ai-sdk/ui-utils@1.2.0':
    resolution: {integrity: sha512-0IZwCqe7E+GkCASTDPAbzMr+POm9GDzWvFd37FvzpOeKNeibmge/LZEkTDbGSa+3b928H8wPwOLsOXBWPLUPDQ==}
    engines: {node: '>=18'}
    peerDependencies:
      zod: ^3.23.8

  '@anthropic-ai/sdk@0.36.3':
    resolution: {integrity: sha512-+c0mMLxL/17yFZ4P5+U6bTWiCSFZUKJddrv01ud2aFBWnTPLdRncYV76D3q1tqfnL7aCnhRtykFnoCFzvr4U3Q==}

  '@aws-crypto/crc32@5.2.0':
    resolution: {integrity: sha512-nLbCWqQNgUiwwtFsen1AdzAtvuLRsQS8rYgMuxCrdKf9kOssamGLuPwyTY9wyYblNr9+1XM8v6zoDTPPSIeANg==}
    engines: {node: '>=16.0.0'}

  '@aws-crypto/crc32c@5.2.0':
    resolution: {integrity: sha512-+iWb8qaHLYKrNvGRbiYRHSdKRWhto5XlZUEBwDjYNf+ly5SVYG6zEoYIdxvf5R3zyeP16w4PLBn3rH1xc74Rag==}

  '@aws-crypto/sha1-browser@5.2.0':
    resolution: {integrity: sha512-OH6lveCFfcDjX4dbAvCFSYUjJZjDr/3XJ3xHtjn3Oj5b9RjojQo8npoLeA/bNwkOkrSQ0wgrHzXk4tDRxGKJeg==}

  '@aws-crypto/sha256-browser@5.2.0':
    resolution: {integrity: sha512-AXfN/lGotSQwu6HNcEsIASo7kWXZ5HYWvfOmSNKDsEqC4OashTp8alTmaz+F7TC2L083SFv5RdB+qU3Vs1kZqw==}

  '@aws-crypto/sha256-js@5.2.0':
    resolution: {integrity: sha512-FFQQyu7edu4ufvIZ+OadFpHHOt+eSTBaYaki44c+akjg7qZg9oOQeLlk77F6tSYqjDAFClrHJk9tMf0HdVyOvA==}
    engines: {node: '>=16.0.0'}

  '@aws-crypto/supports-web-crypto@5.2.0':
    resolution: {integrity: sha512-iAvUotm021kM33eCdNfwIN//F77/IADDSs58i+MDaOqFrVjZo9bAal0NK7HurRuWLLpF1iLX7gbWrjHjeo+YFg==}

  '@aws-crypto/util@5.2.0':
    resolution: {integrity: sha512-4RkU9EsI6ZpBve5fseQlGNUWKMa1RLPQ1dnjnQoe07ldfIzcsGb5hC5W0Dm7u423KWzawlrpbjXBrXCEv9zazQ==}

  '@aws-sdk/client-dynamodb@3.830.0':
    resolution: {integrity: sha512-jen+bjGipjJMkPKnnYDXPrq/6HYaNr/l4Axcr9RlbROHLmS+kRWqlViCqRtLN1DVFOOfldbD/qVUtiwUCBWI5A==}
    engines: {node: '>=18.0.0'}

  '@aws-sdk/client-s3@3.832.0':
    resolution: {integrity: sha512-S+md1zCe71SEuaRDuLHq4mzhYYkVxR1ENa8NwrgInfYoC4xo8/pESoR6i0ZZpcLs0Jw4EyVInWYs4GgDHW70qQ==}
    engines: {node: '>=18.0.0'}

  '@aws-sdk/client-sso@3.830.0':
    resolution: {integrity: sha512-5zCEpfI+zwX2SIa258L+TItNbBoAvQQ6w74qdFM6YJufQ1F9tvwjTX8T+eSTT9nsFIvfYnUaGalWwJVfmJUgVQ==}
    engines: {node: '>=18.0.0'}

  '@aws-sdk/core@3.826.0':
    resolution: {integrity: sha512-BGbQYzWj3ps+dblq33FY5tz/SsgJCcXX0zjQlSC07tYvU1jHTUvsefphyig+fY38xZ4wdKjbTop+KUmXUYrOXw==}
    engines: {node: '>=18.0.0'}

  '@aws-sdk/credential-provider-env@3.826.0':
    resolution: {integrity: sha512-DK3pQY8+iKK3MGDdC3uOZQ2psU01obaKlTYhEwNu4VWzgwQL4Vi3sWj4xSWGEK41vqZxiRLq6fOq7ysRI+qEZA==}
    engines: {node: '>=18.0.0'}

  '@aws-sdk/credential-provider-http@3.826.0':
    resolution: {integrity: sha512-N+IVZBh+yx/9GbMZTKO/gErBi/FYZQtcFRItoLbY+6WU+0cSWyZYfkoeOxHmQV3iX9k65oljERIWUmL9x6OSQg==}
    engines: {node: '>=18.0.0'}

  '@aws-sdk/credential-provider-ini@3.830.0':
    resolution: {integrity: sha512-zeQenzvh8JRY5nULd8izdjVGoCM1tgsVVsrLSwDkHxZTTW0hW/bmOmXfvdaE0wDdomXW7m2CkQDSmP7XdvNXZg==}
    engines: {node: '>=18.0.0'}

  '@aws-sdk/credential-provider-node@3.830.0':
    resolution: {integrity: sha512-X/2LrTgwtK1pkWrvofxQBI8VTi6QVLtSMpsKKPPnJQ0vgqC0e4czSIs3ZxiEsOkCBaQ2usXSiKyh0ccsQ6k2OA==}
    engines: {node: '>=18.0.0'}

  '@aws-sdk/credential-provider-process@3.826.0':
    resolution: {integrity: sha512-kURrc4amu3NLtw1yZw7EoLNEVhmOMRUTs+chaNcmS+ERm3yK0nKjaJzmKahmwlTQTSl3wJ8jjK7x962VPo+zWw==}
    engines: {node: '>=18.0.0'}

  '@aws-sdk/credential-provider-sso@3.830.0':
    resolution: {integrity: sha512-+VdRpZmfekzpySqZikAKx6l5ndnLGluioIgUG4ZznrButgFD/iogzFtGmBDFB3ZLViX1l4pMXru0zFwJEZT21Q==}
    engines: {node: '>=18.0.0'}

  '@aws-sdk/credential-provider-web-identity@3.830.0':
    resolution: {integrity: sha512-hPYrKsZeeOdLROJ59T6Y8yZ0iwC/60L3qhZXjapBFjbqBtMaQiMTI645K6xVXBioA6vxXq7B4aLOhYqk6Fy/Ww==}
    engines: {node: '>=18.0.0'}

  '@aws-sdk/endpoint-cache@3.804.0':
    resolution: {integrity: sha512-TQVDkA/lV6ua75ELZaichMzlp6x7tDa1bqdy/+0ZftmODPtKXuOOEcJxmdN7Ui/YRo1gkRz2D9txYy7IlNg1Og==}
    engines: {node: '>=18.0.0'}

  '@aws-sdk/lib-storage@3.832.0':
    resolution: {integrity: sha512-NM+q0WD8TCreo+tvKy0AZytHQQC19zXVG8iapDhafLNs1W72zAQ659pTfVzsC00Zvwtsp0LI/b2FWTjkjTAAdA==}
    engines: {node: '>=18.0.0'}
    peerDependencies:
      '@aws-sdk/client-s3': ^3.832.0

  '@aws-sdk/middleware-bucket-endpoint@3.830.0':
    resolution: {integrity: sha512-ElVeCReZSH5Ds+/pkL5ebneJjuo8f49e9JXV1cYizuH0OAOQfYaBU9+M+7+rn61pTttOFE8W//qKzrXBBJhfMg==}
    engines: {node: '>=18.0.0'}

  '@aws-sdk/middleware-endpoint-discovery@3.821.0':
    resolution: {integrity: sha512-8EguERzvpzTN2WrPaspK/F9GSkAzBQbecgIaCL49rJWKAso+ewmVVPnrXGzbeGVXTk4G0XuWSjt8wqUzZyt7wQ==}
    engines: {node: '>=18.0.0'}

  '@aws-sdk/middleware-expect-continue@3.821.0':
    resolution: {integrity: sha512-zAOoSZKe1njOrtynvK6ZORU57YGv5I7KP4+rwOvUN3ZhJbQ7QPf8gKtFUCYAPRMegaXCKF/ADPtDZBAmM+zZ9g==}
    engines: {node: '>=18.0.0'}

  '@aws-sdk/middleware-flexible-checksums@3.826.0':
    resolution: {integrity: sha512-Fz9w8CFYPfSlHEB6feSsi06hdS+s+FB8k5pO4L7IV0tUa78mlhxF/VNlAJaVWYyOkZXl4HPH2K48aapACSQOXw==}
    engines: {node: '>=18.0.0'}

  '@aws-sdk/middleware-host-header@3.821.0':
    resolution: {integrity: sha512-xSMR+sopSeWGx5/4pAGhhfMvGBHioVBbqGvDs6pG64xfNwM5vq5s5v6D04e2i+uSTj4qGa71dLUs5I0UzAK3sw==}
    engines: {node: '>=18.0.0'}

  '@aws-sdk/middleware-location-constraint@3.821.0':
    resolution: {integrity: sha512-sKrm80k0t3R0on8aA/WhWFoMaAl4yvdk+riotmMElLUpcMcRXAd1+600uFVrxJqZdbrKQ0mjX0PjT68DlkYXLg==}
    engines: {node: '>=18.0.0'}

  '@aws-sdk/middleware-logger@3.821.0':
    resolution: {integrity: sha512-0cvI0ipf2tGx7fXYEEN5fBeZDz2RnHyb9xftSgUsEq7NBxjV0yTZfLJw6Za5rjE6snC80dRN8+bTNR1tuG89zA==}
    engines: {node: '>=18.0.0'}

  '@aws-sdk/middleware-recursion-detection@3.821.0':
    resolution: {integrity: sha512-efmaifbhBoqKG3bAoEfDdcM8hn1psF+4qa7ykWuYmfmah59JBeqHLfz5W9m9JoTwoKPkFcVLWZxnyZzAnVBOIg==}
    engines: {node: '>=18.0.0'}

  '@aws-sdk/middleware-sdk-s3@3.826.0':
    resolution: {integrity: sha512-8F0qWaYKfvD/de1AKccXuigM+gb/IZSncCqxdnFWqd+TFzo9qI9Hh+TpUhWOMYSgxsMsYQ8ipmLzlD/lDhjrmA==}
    engines: {node: '>=18.0.0'}

  '@aws-sdk/middleware-ssec@3.821.0':
    resolution: {integrity: sha512-YYi1Hhr2AYiU/24cQc8HIB+SWbQo6FBkMYojVuz/zgrtkFmALxENGF/21OPg7f/QWd+eadZJRxCjmRwh5F2Cxg==}
    engines: {node: '>=18.0.0'}

  '@aws-sdk/middleware-user-agent@3.828.0':
    resolution: {integrity: sha512-nixvI/SETXRdmrVab4D9LvXT3lrXkwAWGWk2GVvQvzlqN1/M/RfClj+o37Sn4FqRkGH9o9g7Fqb1YqZ4mqDAtA==}
    engines: {node: '>=18.0.0'}

  '@aws-sdk/nested-clients@3.830.0':
    resolution: {integrity: sha512-5N5YTlBr1vtxf7+t+UaIQ625KEAmm7fY9o1e3MgGOi/paBoI0+axr3ud24qLIy0NSzFlAHEaxUSWxcERNjIoZw==}
    engines: {node: '>=18.0.0'}

  '@aws-sdk/region-config-resolver@3.821.0':
    resolution: {integrity: sha512-t8og+lRCIIy5nlId0bScNpCkif8sc0LhmtaKsbm0ZPm3sCa/WhCbSZibjbZ28FNjVCV+p0D9RYZx0VDDbtWyjw==}
    engines: {node: '>=18.0.0'}

  '@aws-sdk/s3-request-presigner@3.832.0':
    resolution: {integrity: sha512-zXuwfaAYu99LUF7/6iBr3UlKCMaMImBwfmLXJQlvtE3ebrERXQuISME9Vjd2oG+hJ6XcX6RJqkeIvZBytMzvRw==}
    engines: {node: '>=18.0.0'}

  '@aws-sdk/signature-v4-multi-region@3.826.0':
    resolution: {integrity: sha512-3fEi/zy6tpMzomYosksGtu7jZqGFcdBXoL7YRsG7OEeQzBbOW9B+fVaQZ4jnsViSjzA/yKydLahMrfPnt+iaxg==}
    engines: {node: '>=18.0.0'}

  '@aws-sdk/token-providers@3.830.0':
    resolution: {integrity: sha512-aJ4guFwj92nV9D+EgJPaCFKK0I3y2uMchiDfh69Zqnmwfxxxfxat6F79VA7PS0BdbjRfhLbn+Ghjftnomu2c1g==}
    engines: {node: '>=18.0.0'}

  '@aws-sdk/types@3.821.0':
    resolution: {integrity: sha512-Znroqdai1a90TlxGaJ+FK1lwC0fHpo97Xjsp5UKGR5JODYm7f9+/fF17ebO1KdoBr/Rm0UIFiF5VmI8ts9F1eA==}
    engines: {node: '>=18.0.0'}

  '@aws-sdk/util-arn-parser@3.804.0':
    resolution: {integrity: sha512-wmBJqn1DRXnZu3b4EkE6CWnoWMo1ZMvlfkqU5zPz67xx1GMaXlDCchFvKAXMjk4jn/L1O3tKnoFDNsoLV1kgNQ==}
    engines: {node: '>=18.0.0'}

  '@aws-sdk/util-endpoints@3.828.0':
    resolution: {integrity: sha512-RvKch111SblqdkPzg3oCIdlGxlQs+k+P7Etory9FmxPHyPDvsP1j1c74PmgYqtzzMWmoXTjd+c9naUHh9xG8xg==}
    engines: {node: '>=18.0.0'}

  '@aws-sdk/util-format-url@3.821.0':
    resolution: {integrity: sha512-h+xqmPToxDrZ0a7rxE1a8Oh4zpWfZe9oiQUphGtfiGFA6j75UiURH5J3MmGHa/G4t15I3iLLbYtUXxvb1i7evg==}
    engines: {node: '>=18.0.0'}

  '@aws-sdk/util-locate-window@3.804.0':
    resolution: {integrity: sha512-zVoRfpmBVPodYlnMjgVjfGoEZagyRF5IPn3Uo6ZvOZp24chnW/FRstH7ESDHDDRga4z3V+ElUQHKpFDXWyBW5A==}
    engines: {node: '>=18.0.0'}

  '@aws-sdk/util-user-agent-browser@3.821.0':
    resolution: {integrity: sha512-irWZHyM0Jr1xhC+38OuZ7JB6OXMLPZlj48thElpsO1ZSLRkLZx5+I7VV6k3sp2yZ7BYbKz/G2ojSv4wdm7XTLw==}

  '@aws-sdk/util-user-agent-node@3.828.0':
    resolution: {integrity: sha512-LdN6fTBzTlQmc8O8f1wiZN0qF3yBWVGis7NwpWK7FUEzP9bEZRxYfIkV9oV9zpt6iNRze1SedK3JQVB/udxBoA==}
    engines: {node: '>=18.0.0'}
    peerDependencies:
      aws-crt: '>=1.0.0'
    peerDependenciesMeta:
      aws-crt:
        optional: true

  '@aws-sdk/xml-builder@3.821.0':
    resolution: {integrity: sha512-DIIotRnefVL6DiaHtO6/21DhJ4JZnnIwdNbpwiAhdt/AVbttcE4yw925gsjur0OGv5BTYXQXU3YnANBYnZjuQA==}
    engines: {node: '>=18.0.0'}

  '@esbuild/aix-ppc64@0.25.5':
    resolution: {integrity: sha512-9o3TMmpmftaCMepOdA5k/yDw8SfInyzWWTjYTFCX3kPSDJMROQTb8jg+h9Cnwnmm1vOzvxN7gIfB5V2ewpjtGA==}
    engines: {node: '>=18'}
    cpu: [ppc64]
    os: [aix]

  '@esbuild/android-arm64@0.25.5':
    resolution: {integrity: sha512-VGzGhj4lJO+TVGV1v8ntCZWJktV7SGCs3Pn1GRWI1SBFtRALoomm8k5E9Pmwg3HOAal2VDc2F9+PM/rEY6oIDg==}
    engines: {node: '>=18'}
    cpu: [arm64]
    os: [android]

  '@esbuild/android-arm@0.25.5':
    resolution: {integrity: sha512-AdJKSPeEHgi7/ZhuIPtcQKr5RQdo6OO2IL87JkianiMYMPbCtot9fxPbrMiBADOWWm3T2si9stAiVsGbTQFkbA==}
    engines: {node: '>=18'}
    cpu: [arm]
    os: [android]

  '@esbuild/android-x64@0.25.5':
    resolution: {integrity: sha512-D2GyJT1kjvO//drbRT3Hib9XPwQeWd9vZoBJn+bu/lVsOZ13cqNdDeqIF/xQ5/VmWvMduP6AmXvylO/PIc2isw==}
    engines: {node: '>=18'}
    cpu: [x64]
    os: [android]

  '@esbuild/darwin-arm64@0.25.5':
    resolution: {integrity: sha512-GtaBgammVvdF7aPIgH2jxMDdivezgFu6iKpmT+48+F8Hhg5J/sfnDieg0aeG/jfSvkYQU2/pceFPDKlqZzwnfQ==}
    engines: {node: '>=18'}
    cpu: [arm64]
    os: [darwin]

  '@esbuild/darwin-x64@0.25.5':
    resolution: {integrity: sha512-1iT4FVL0dJ76/q1wd7XDsXrSW+oLoquptvh4CLR4kITDtqi2e/xwXwdCVH8hVHU43wgJdsq7Gxuzcs6Iq/7bxQ==}
    engines: {node: '>=18'}
    cpu: [x64]
    os: [darwin]

  '@esbuild/freebsd-arm64@0.25.5':
    resolution: {integrity: sha512-nk4tGP3JThz4La38Uy/gzyXtpkPW8zSAmoUhK9xKKXdBCzKODMc2adkB2+8om9BDYugz+uGV7sLmpTYzvmz6Sw==}
    engines: {node: '>=18'}
    cpu: [arm64]
    os: [freebsd]

  '@esbuild/freebsd-x64@0.25.5':
    resolution: {integrity: sha512-PrikaNjiXdR2laW6OIjlbeuCPrPaAl0IwPIaRv+SMV8CiM8i2LqVUHFC1+8eORgWyY7yhQY+2U2fA55mBzReaw==}
    engines: {node: '>=18'}
    cpu: [x64]
    os: [freebsd]

  '@esbuild/linux-arm64@0.25.5':
    resolution: {integrity: sha512-Z9kfb1v6ZlGbWj8EJk9T6czVEjjq2ntSYLY2cw6pAZl4oKtfgQuS4HOq41M/BcoLPzrUbNd+R4BXFyH//nHxVg==}
    engines: {node: '>=18'}
    cpu: [arm64]
    os: [linux]

  '@esbuild/linux-arm@0.25.5':
    resolution: {integrity: sha512-cPzojwW2okgh7ZlRpcBEtsX7WBuqbLrNXqLU89GxWbNt6uIg78ET82qifUy3W6OVww6ZWobWub5oqZOVtwolfw==}
    engines: {node: '>=18'}
    cpu: [arm]
    os: [linux]

  '@esbuild/linux-ia32@0.25.5':
    resolution: {integrity: sha512-sQ7l00M8bSv36GLV95BVAdhJ2QsIbCuCjh/uYrWiMQSUuV+LpXwIqhgJDcvMTj+VsQmqAHL2yYaasENvJ7CDKA==}
    engines: {node: '>=18'}
    cpu: [ia32]
    os: [linux]

  '@esbuild/linux-loong64@0.25.5':
    resolution: {integrity: sha512-0ur7ae16hDUC4OL5iEnDb0tZHDxYmuQyhKhsPBV8f99f6Z9KQM02g33f93rNH5A30agMS46u2HP6qTdEt6Q1kg==}
    engines: {node: '>=18'}
    cpu: [loong64]
    os: [linux]

  '@esbuild/linux-mips64el@0.25.5':
    resolution: {integrity: sha512-kB/66P1OsHO5zLz0i6X0RxlQ+3cu0mkxS3TKFvkb5lin6uwZ/ttOkP3Z8lfR9mJOBk14ZwZ9182SIIWFGNmqmg==}
    engines: {node: '>=18'}
    cpu: [mips64el]
    os: [linux]

  '@esbuild/linux-ppc64@0.25.5':
    resolution: {integrity: sha512-UZCmJ7r9X2fe2D6jBmkLBMQetXPXIsZjQJCjgwpVDz+YMcS6oFR27alkgGv3Oqkv07bxdvw7fyB71/olceJhkQ==}
    engines: {node: '>=18'}
    cpu: [ppc64]
    os: [linux]

  '@esbuild/linux-riscv64@0.25.5':
    resolution: {integrity: sha512-kTxwu4mLyeOlsVIFPfQo+fQJAV9mh24xL+y+Bm6ej067sYANjyEw1dNHmvoqxJUCMnkBdKpvOn0Ahql6+4VyeA==}
    engines: {node: '>=18'}
    cpu: [riscv64]
    os: [linux]

  '@esbuild/linux-s390x@0.25.5':
    resolution: {integrity: sha512-K2dSKTKfmdh78uJ3NcWFiqyRrimfdinS5ErLSn3vluHNeHVnBAFWC8a4X5N+7FgVE1EjXS1QDZbpqZBjfrqMTQ==}
    engines: {node: '>=18'}
    cpu: [s390x]
    os: [linux]

  '@esbuild/linux-x64@0.25.5':
    resolution: {integrity: sha512-uhj8N2obKTE6pSZ+aMUbqq+1nXxNjZIIjCjGLfsWvVpy7gKCOL6rsY1MhRh9zLtUtAI7vpgLMK6DxjO8Qm9lJw==}
    engines: {node: '>=18'}
    cpu: [x64]
    os: [linux]

  '@esbuild/netbsd-arm64@0.25.5':
    resolution: {integrity: sha512-pwHtMP9viAy1oHPvgxtOv+OkduK5ugofNTVDilIzBLpoWAM16r7b/mxBvfpuQDpRQFMfuVr5aLcn4yveGvBZvw==}
    engines: {node: '>=18'}
    cpu: [arm64]
    os: [netbsd]

  '@esbuild/netbsd-x64@0.25.5':
    resolution: {integrity: sha512-WOb5fKrvVTRMfWFNCroYWWklbnXH0Q5rZppjq0vQIdlsQKuw6mdSihwSo4RV/YdQ5UCKKvBy7/0ZZYLBZKIbwQ==}
    engines: {node: '>=18'}
    cpu: [x64]
    os: [netbsd]

  '@esbuild/openbsd-arm64@0.25.5':
    resolution: {integrity: sha512-7A208+uQKgTxHd0G0uqZO8UjK2R0DDb4fDmERtARjSHWxqMTye4Erz4zZafx7Di9Cv+lNHYuncAkiGFySoD+Mw==}
    engines: {node: '>=18'}
    cpu: [arm64]
    os: [openbsd]

  '@esbuild/openbsd-x64@0.25.5':
    resolution: {integrity: sha512-G4hE405ErTWraiZ8UiSoesH8DaCsMm0Cay4fsFWOOUcz8b8rC6uCvnagr+gnioEjWn0wC+o1/TAHt+It+MpIMg==}
    engines: {node: '>=18'}
    cpu: [x64]
    os: [openbsd]

  '@esbuild/sunos-x64@0.25.5':
    resolution: {integrity: sha512-l+azKShMy7FxzY0Rj4RCt5VD/q8mG/e+mDivgspo+yL8zW7qEwctQ6YqKX34DTEleFAvCIUviCFX1SDZRSyMQA==}
    engines: {node: '>=18'}
    cpu: [x64]
    os: [sunos]

  '@esbuild/win32-arm64@0.25.5':
    resolution: {integrity: sha512-O2S7SNZzdcFG7eFKgvwUEZ2VG9D/sn/eIiz8XRZ1Q/DO5a3s76Xv0mdBzVM5j5R639lXQmPmSo0iRpHqUUrsxw==}
    engines: {node: '>=18'}
    cpu: [arm64]
    os: [win32]

  '@esbuild/win32-ia32@0.25.5':
    resolution: {integrity: sha512-onOJ02pqs9h1iMJ1PQphR+VZv8qBMQ77Klcsqv9CNW2w6yLqoURLcgERAIurY6QE63bbLuqgP9ATqajFLK5AMQ==}
    engines: {node: '>=18'}
    cpu: [ia32]
    os: [win32]

  '@esbuild/win32-x64@0.25.5':
    resolution: {integrity: sha512-TXv6YnJ8ZMVdX+SXWVBo/0p8LTcrUYngpWjvm91TMjjBQii7Oz11Lw5lbDV5Y0TzuhSJHwiH4hEtC1I42mMS0g==}
    engines: {node: '>=18'}
    cpu: [x64]
    os: [win32]

  '@google/generative-ai@0.24.1':
    resolution: {integrity: sha512-MqO+MLfM6kjxcKoy0p1wRzG3b4ZZXtPI+z2IE26UogS2Cm/XHO+7gGRBh6gcJsOiIVoH93UwKvW4HdgiOZCy9Q==}
    engines: {node: '>=18.0.0'}

  '@isaacs/cliui@8.0.2':
    resolution: {integrity: sha512-O8jcjabXaleOG9DQ0+ARXWZBTfnP4WNAqzuiJK7ll44AmxGKv/J2M4TPjxjY3znBCfvBXFzucm1twdyFybFqEA==}
    engines: {node: '>=12'}

  '@jridgewell/gen-mapping@0.3.8':
    resolution: {integrity: sha512-imAbBGkb+ebQyxKgzv5Hu2nmROxoDOXHh80evxdoXNOrvAnVx7zimzc1Oo5h9RlfV4vPXaE2iM5pOFbvOCClWA==}
    engines: {node: '>=6.0.0'}

  '@jridgewell/resolve-uri@3.1.2':
    resolution: {integrity: sha512-bRISgCIjP20/tbWSPWMEi54QVPRZExkuD9lJL+UIxUKtwVJA8wW1Trb1jMs1RFXo1CBTNZ/5hpC9QvmKWdopKw==}
    engines: {node: '>=6.0.0'}

  '@jridgewell/set-array@1.2.1':
    resolution: {integrity: sha512-R8gLRTZeyp03ymzP/6Lil/28tGeGEzhx1q2k703KGWRAI1VdvPIXdG70VJc2pAMw3NA6JKL5hhFu1sJX0Mnn/A==}
    engines: {node: '>=6.0.0'}

  '@jridgewell/sourcemap-codec@1.5.0':
    resolution: {integrity: sha512-gv3ZRaISU3fjPAgNsriBRqGWQL6quFx04YMPW/zD8XMLsU32mhCCbfbO6KZFLjvYpCZ8zyDEgqsgf+PwPaM7GQ==}

  '@jridgewell/trace-mapping@0.3.25':
    resolution: {integrity: sha512-vNk6aEwybGtawWmy/PzwnGDOjCkLWSD2wqvjGGAgOAwCGWySYXfYoxt00IJkTF+8Lb57DwOb3Aa0o9CApepiYQ==}

  '@mongodb-js/saslprep@1.3.0':
    resolution: {integrity: sha512-zlayKCsIjYb7/IdfqxorK5+xUMyi4vOKcFy10wKJYc63NSdKI8mNME+uJqfatkPmOSMMUiojrL58IePKBm3gvQ==}

  '@opentelemetry/api@1.9.0':
    resolution: {integrity: sha512-3giAOQvZiH5F9bMlMiv8+GSPMeqg0dbaeo58/0SlA9sxSqZhnUtxzX9/2FzyhS9sWQf5S0GJE0AKBrFqjpeYcg==}
    engines: {node: '>=8.0.0'}

  '@pkgjs/parseargs@0.11.0':
    resolution: {integrity: sha512-+1VkjdD0QBLPodGrJUeqarH8VAIvQODIbwh9XpP5Syisf7YoQgsJKPNFoqqLQlu+VQ/tVSshMR6loPMn8U+dPg==}
    engines: {node: '>=14'}

  '@rollup/rollup-android-arm-eabi@4.44.0':
    resolution: {integrity: sha512-xEiEE5oDW6tK4jXCAyliuntGR+amEMO7HLtdSshVuhFnKTYoeYMyXQK7pLouAJJj5KHdwdn87bfHAR2nSdNAUA==}
    cpu: [arm]
    os: [android]

  '@rollup/rollup-android-arm64@4.44.0':
    resolution: {integrity: sha512-uNSk/TgvMbskcHxXYHzqwiyBlJ/lGcv8DaUfcnNwict8ba9GTTNxfn3/FAoFZYgkaXXAdrAA+SLyKplyi349Jw==}
    cpu: [arm64]
    os: [android]

  '@rollup/rollup-darwin-arm64@4.44.0':
    resolution: {integrity: sha512-VGF3wy0Eq1gcEIkSCr8Ke03CWT+Pm2yveKLaDvq51pPpZza3JX/ClxXOCmTYYq3us5MvEuNRTaeyFThCKRQhOA==}
    cpu: [arm64]
    os: [darwin]

  '@rollup/rollup-darwin-x64@4.44.0':
    resolution: {integrity: sha512-fBkyrDhwquRvrTxSGH/qqt3/T0w5Rg0L7ZIDypvBPc1/gzjJle6acCpZ36blwuwcKD/u6oCE/sRWlUAcxLWQbQ==}
    cpu: [x64]
    os: [darwin]

  '@rollup/rollup-freebsd-arm64@4.44.0':
    resolution: {integrity: sha512-u5AZzdQJYJXByB8giQ+r4VyfZP+walV+xHWdaFx/1VxsOn6eWJhK2Vl2eElvDJFKQBo/hcYIBg/jaKS8ZmKeNQ==}
    cpu: [arm64]
    os: [freebsd]

  '@rollup/rollup-freebsd-x64@4.44.0':
    resolution: {integrity: sha512-qC0kS48c/s3EtdArkimctY7h3nHicQeEUdjJzYVJYR3ct3kWSafmn6jkNCA8InbUdge6PVx6keqjk5lVGJf99g==}
    cpu: [x64]
    os: [freebsd]

  '@rollup/rollup-linux-arm-gnueabihf@4.44.0':
    resolution: {integrity: sha512-x+e/Z9H0RAWckn4V2OZZl6EmV0L2diuX3QB0uM1r6BvhUIv6xBPL5mrAX2E3e8N8rEHVPwFfz/ETUbV4oW9+lQ==}
    cpu: [arm]
    os: [linux]

  '@rollup/rollup-linux-arm-musleabihf@4.44.0':
    resolution: {integrity: sha512-1exwiBFf4PU/8HvI8s80icyCcnAIB86MCBdst51fwFmH5dyeoWVPVgmQPcKrMtBQ0W5pAs7jBCWuRXgEpRzSCg==}
    cpu: [arm]
    os: [linux]

  '@rollup/rollup-linux-arm64-gnu@4.44.0':
    resolution: {integrity: sha512-ZTR2mxBHb4tK4wGf9b8SYg0Y6KQPjGpR4UWwTFdnmjB4qRtoATZ5dWn3KsDwGa5Z2ZBOE7K52L36J9LueKBdOQ==}
    cpu: [arm64]
    os: [linux]

  '@rollup/rollup-linux-arm64-musl@4.44.0':
    resolution: {integrity: sha512-GFWfAhVhWGd4r6UxmnKRTBwP1qmModHtd5gkraeW2G490BpFOZkFtem8yuX2NyafIP/mGpRJgTJ2PwohQkUY/Q==}
    cpu: [arm64]
    os: [linux]

  '@rollup/rollup-linux-loongarch64-gnu@4.44.0':
    resolution: {integrity: sha512-xw+FTGcov/ejdusVOqKgMGW3c4+AgqrfvzWEVXcNP6zq2ue+lsYUgJ+5Rtn/OTJf7e2CbgTFvzLW2j0YAtj0Gg==}
    cpu: [loong64]
    os: [linux]

  '@rollup/rollup-linux-powerpc64le-gnu@4.44.0':
    resolution: {integrity: sha512-bKGibTr9IdF0zr21kMvkZT4K6NV+jjRnBoVMt2uNMG0BYWm3qOVmYnXKzx7UhwrviKnmK46IKMByMgvpdQlyJQ==}
    cpu: [ppc64]
    os: [linux]

  '@rollup/rollup-linux-riscv64-gnu@4.44.0':
    resolution: {integrity: sha512-vV3cL48U5kDaKZtXrti12YRa7TyxgKAIDoYdqSIOMOFBXqFj2XbChHAtXquEn2+n78ciFgr4KIqEbydEGPxXgA==}
    cpu: [riscv64]
    os: [linux]

  '@rollup/rollup-linux-riscv64-musl@4.44.0':
    resolution: {integrity: sha512-TDKO8KlHJuvTEdfw5YYFBjhFts2TR0VpZsnLLSYmB7AaohJhM8ctDSdDnUGq77hUh4m/djRafw+9zQpkOanE2Q==}
    cpu: [riscv64]
    os: [linux]

  '@rollup/rollup-linux-s390x-gnu@4.44.0':
    resolution: {integrity: sha512-8541GEyktXaw4lvnGp9m84KENcxInhAt6vPWJ9RodsB/iGjHoMB2Pp5MVBCiKIRxrxzJhGCxmNzdu+oDQ7kwRA==}
    cpu: [s390x]
    os: [linux]

  '@rollup/rollup-linux-x64-gnu@4.44.0':
    resolution: {integrity: sha512-iUVJc3c0o8l9Sa/qlDL2Z9UP92UZZW1+EmQ4xfjTc1akr0iUFZNfxrXJ/R1T90h/ILm9iXEY6+iPrmYB3pXKjw==}
    cpu: [x64]
    os: [linux]

  '@rollup/rollup-linux-x64-musl@4.44.0':
    resolution: {integrity: sha512-PQUobbhLTQT5yz/SPg116VJBgz+XOtXt8D1ck+sfJJhuEsMj2jSej5yTdp8CvWBSceu+WW+ibVL6dm0ptG5fcA==}
    cpu: [x64]
    os: [linux]

  '@rollup/rollup-win32-arm64-msvc@4.44.0':
    resolution: {integrity: sha512-M0CpcHf8TWn+4oTxJfh7LQuTuaYeXGbk0eageVjQCKzYLsajWS/lFC94qlRqOlyC2KvRT90ZrfXULYmukeIy7w==}
    cpu: [arm64]
    os: [win32]

  '@rollup/rollup-win32-ia32-msvc@4.44.0':
    resolution: {integrity: sha512-3XJ0NQtMAXTWFW8FqZKcw3gOQwBtVWP/u8TpHP3CRPXD7Pd6s8lLdH3sHWh8vqKCyyiI8xW5ltJScQmBU9j7WA==}
    cpu: [ia32]
    os: [win32]

  '@rollup/rollup-win32-x64-msvc@4.44.0':
    resolution: {integrity: sha512-Q2Mgwt+D8hd5FIPUuPDsvPR7Bguza6yTkJxspDGkZj7tBRn2y4KSWYuIXpftFSjBra76TbKerCV7rgFPQrn+wQ==}
    cpu: [x64]
    os: [win32]

  '@smithy/abort-controller@4.0.4':
    resolution: {integrity: sha512-gJnEjZMvigPDQWHrW3oPrFhQtkrgqBkyjj3pCIdF3A5M6vsZODG93KNlfJprv6bp4245bdT32fsHK4kkH3KYDA==}
    engines: {node: '>=18.0.0'}

  '@smithy/chunked-blob-reader-native@4.0.0':
    resolution: {integrity: sha512-R9wM2yPmfEMsUmlMlIgSzOyICs0x9uu7UTHoccMyt7BWw8shcGM8HqB355+BZCPBcySvbTYMs62EgEQkNxz2ig==}
    engines: {node: '>=18.0.0'}

  '@smithy/chunked-blob-reader@5.0.0':
    resolution: {integrity: sha512-+sKqDBQqb036hh4NPaUiEkYFkTUGYzRsn3EuFhyfQfMy6oGHEUJDurLP9Ufb5dasr/XiAmPNMr6wa9afjQB+Gw==}
    engines: {node: '>=18.0.0'}

  '@smithy/config-resolver@4.1.4':
    resolution: {integrity: sha512-prmU+rDddxHOH0oNcwemL+SwnzcG65sBF2yXRO7aeXIn/xTlq2pX7JLVbkBnVLowHLg4/OL4+jBmv9hVrVGS+w==}
    engines: {node: '>=18.0.0'}

  '@smithy/core@3.5.3':
    resolution: {integrity: sha512-xa5byV9fEguZNofCclv6v9ra0FYh5FATQW/da7FQUVTic94DfrN/NvmKZjrMyzbpqfot9ZjBaO8U1UeTbmSLuA==}
    engines: {node: '>=18.0.0'}

  '@smithy/credential-provider-imds@4.0.6':
    resolution: {integrity: sha512-hKMWcANhUiNbCJouYkZ9V3+/Qf9pteR1dnwgdyzR09R4ODEYx8BbUysHwRSyex4rZ9zapddZhLFTnT4ZijR4pw==}
    engines: {node: '>=18.0.0'}

  '@smithy/eventstream-codec@4.0.4':
    resolution: {integrity: sha512-7XoWfZqWb/QoR/rAU4VSi0mWnO2vu9/ltS6JZ5ZSZv0eovLVfDfu0/AX4ub33RsJTOth3TiFWSHS5YdztvFnig==}
    engines: {node: '>=18.0.0'}

  '@smithy/eventstream-serde-browser@4.0.4':
    resolution: {integrity: sha512-3fb/9SYaYqbpy/z/H3yIi0bYKyAa89y6xPmIqwr2vQiUT2St+avRt8UKwsWt9fEdEasc5d/V+QjrviRaX1JRFA==}
    engines: {node: '>=18.0.0'}

  '@smithy/eventstream-serde-config-resolver@4.1.2':
    resolution: {integrity: sha512-JGtambizrWP50xHgbzZI04IWU7LdI0nh/wGbqH3sJesYToMi2j/DcoElqyOcqEIG/D4tNyxgRuaqBXWE3zOFhQ==}
    engines: {node: '>=18.0.0'}

  '@smithy/eventstream-serde-node@4.0.4':
    resolution: {integrity: sha512-RD6UwNZ5zISpOWPuhVgRz60GkSIp0dy1fuZmj4RYmqLVRtejFqQ16WmfYDdoSoAjlp1LX+FnZo+/hkdmyyGZ1w==}
    engines: {node: '>=18.0.0'}

  '@smithy/eventstream-serde-universal@4.0.4':
    resolution: {integrity: sha512-UeJpOmLGhq1SLox79QWw/0n2PFX+oPRE1ZyRMxPIaFEfCqWaqpB7BU9C8kpPOGEhLF7AwEqfFbtwNxGy4ReENA==}
    engines: {node: '>=18.0.0'}

  '@smithy/fetch-http-handler@5.0.4':
    resolution: {integrity: sha512-AMtBR5pHppYMVD7z7G+OlHHAcgAN7v0kVKEpHuTO4Gb199Gowh0taYi9oDStFeUhetkeP55JLSVlTW1n9rFtUw==}
    engines: {node: '>=18.0.0'}

  '@smithy/hash-blob-browser@4.0.4':
    resolution: {integrity: sha512-WszRiACJiQV3QG6XMV44i5YWlkrlsM5Yxgz4jvsksuu7LDXA6wAtypfPajtNTadzpJy3KyJPoWehYpmZGKUFIQ==}
    engines: {node: '>=18.0.0'}

  '@smithy/hash-node@4.0.4':
    resolution: {integrity: sha512-qnbTPUhCVnCgBp4z4BUJUhOEkVwxiEi1cyFM+Zj6o+aY8OFGxUQleKWq8ltgp3dujuhXojIvJWdoqpm6dVO3lQ==}
    engines: {node: '>=18.0.0'}

  '@smithy/hash-stream-node@4.0.4':
    resolution: {integrity: sha512-wHo0d8GXyVmpmMh/qOR0R7Y46/G1y6OR8U+bSTB4ppEzRxd1xVAQ9xOE9hOc0bSjhz0ujCPAbfNLkLrpa6cevg==}
    engines: {node: '>=18.0.0'}

  '@smithy/invalid-dependency@4.0.4':
    resolution: {integrity: sha512-bNYMi7WKTJHu0gn26wg8OscncTt1t2b8KcsZxvOv56XA6cyXtOAAAaNP7+m45xfppXfOatXF3Sb1MNsLUgVLTw==}
    engines: {node: '>=18.0.0'}

  '@smithy/is-array-buffer@2.2.0':
    resolution: {integrity: sha512-GGP3O9QFD24uGeAXYUjwSTXARoqpZykHadOmA8G5vfJPK0/DC67qa//0qvqrJzL1xc8WQWX7/yc7fwudjPHPhA==}
    engines: {node: '>=14.0.0'}

  '@smithy/is-array-buffer@4.0.0':
    resolution: {integrity: sha512-saYhF8ZZNoJDTvJBEWgeBccCg+yvp1CX+ed12yORU3NilJScfc6gfch2oVb4QgxZrGUx3/ZJlb+c/dJbyupxlw==}
    engines: {node: '>=18.0.0'}

  '@smithy/md5-js@4.0.4':
    resolution: {integrity: sha512-uGLBVqcOwrLvGh/v/jw423yWHq/ofUGK1W31M2TNspLQbUV1Va0F5kTxtirkoHawODAZcjXTSGi7JwbnPcDPJg==}
    engines: {node: '>=18.0.0'}

  '@smithy/middleware-content-length@4.0.4':
    resolution: {integrity: sha512-F7gDyfI2BB1Kc+4M6rpuOLne5LOcEknH1n6UQB69qv+HucXBR1rkzXBnQTB2q46sFy1PM/zuSJOB532yc8bg3w==}
    engines: {node: '>=18.0.0'}

  '@smithy/middleware-endpoint@4.1.11':
    resolution: {integrity: sha512-zDogwtRLzKl58lVS8wPcARevFZNBOOqnmzWWxVe9XiaXU2CADFjvJ9XfNibgkOWs08sxLuSr81NrpY4mgp9OwQ==}
    engines: {node: '>=18.0.0'}

  '@smithy/middleware-retry@4.1.12':
    resolution: {integrity: sha512-wvIH70c4e91NtRxdaLZF+mbLZ/HcC6yg7ySKUiufL6ESp6zJUSnJucZ309AvG9nqCFHSRB5I6T3Ez1Q9wCh0Ww==}
    engines: {node: '>=18.0.0'}

  '@smithy/middleware-serde@4.0.8':
    resolution: {integrity: sha512-iSSl7HJoJaGyMIoNn2B7czghOVwJ9nD7TMvLhMWeSB5vt0TnEYyRRqPJu/TqW76WScaNvYYB8nRoiBHR9S1Ddw==}
    engines: {node: '>=18.0.0'}

  '@smithy/middleware-stack@4.0.4':
    resolution: {integrity: sha512-kagK5ggDrBUCCzI93ft6DjteNSfY8Ulr83UtySog/h09lTIOAJ/xUSObutanlPT0nhoHAkpmW9V5K8oPyLh+QA==}
    engines: {node: '>=18.0.0'}

  '@smithy/node-config-provider@4.1.3':
    resolution: {integrity: sha512-HGHQr2s59qaU1lrVH6MbLlmOBxadtzTsoO4c+bF5asdgVik3I8o7JIOzoeqWc5MjVa+vD36/LWE0iXKpNqooRw==}
    engines: {node: '>=18.0.0'}

  '@smithy/node-http-handler@4.0.6':
    resolution: {integrity: sha512-NqbmSz7AW2rvw4kXhKGrYTiJVDHnMsFnX4i+/FzcZAfbOBauPYs2ekuECkSbtqaxETLLTu9Rl/ex6+I2BKErPA==}
    engines: {node: '>=18.0.0'}

  '@smithy/property-provider@4.0.4':
    resolution: {integrity: sha512-qHJ2sSgu4FqF4U/5UUp4DhXNmdTrgmoAai6oQiM+c5RZ/sbDwJ12qxB1M6FnP+Tn/ggkPZf9ccn4jqKSINaquw==}
    engines: {node: '>=18.0.0'}

  '@smithy/protocol-http@5.1.2':
    resolution: {integrity: sha512-rOG5cNLBXovxIrICSBm95dLqzfvxjEmuZx4KK3hWwPFHGdW3lxY0fZNXfv2zebfRO7sJZ5pKJYHScsqopeIWtQ==}
    engines: {node: '>=18.0.0'}

  '@smithy/querystring-builder@4.0.4':
    resolution: {integrity: sha512-SwREZcDnEYoh9tLNgMbpop+UTGq44Hl9tdj3rf+yeLcfH7+J8OXEBaMc2kDxtyRHu8BhSg9ADEx0gFHvpJgU8w==}
    engines: {node: '>=18.0.0'}

  '@smithy/querystring-parser@4.0.4':
    resolution: {integrity: sha512-6yZf53i/qB8gRHH/l2ZwUG5xgkPgQF15/KxH0DdXMDHjesA9MeZje/853ifkSY0x4m5S+dfDZ+c4x439PF0M2w==}
    engines: {node: '>=18.0.0'}

  '@smithy/service-error-classification@4.0.5':
    resolution: {integrity: sha512-LvcfhrnCBvCmTee81pRlh1F39yTS/+kYleVeLCwNtkY8wtGg8V/ca9rbZZvYIl8OjlMtL6KIjaiL/lgVqHD2nA==}
    engines: {node: '>=18.0.0'}

  '@smithy/shared-ini-file-loader@4.0.4':
    resolution: {integrity: sha512-63X0260LoFBjrHifPDs+nM9tV0VMkOTl4JRMYNuKh/f5PauSjowTfvF3LogfkWdcPoxsA9UjqEOgjeYIbhb7Nw==}
    engines: {node: '>=18.0.0'}

  '@smithy/signature-v4@5.1.2':
    resolution: {integrity: sha512-d3+U/VpX7a60seHziWnVZOHuEgJlclufjkS6zhXvxcJgkJq4UWdH5eOBLzHRMx6gXjsdT9h6lfpmLzbrdupHgQ==}
    engines: {node: '>=18.0.0'}

  '@smithy/smithy-client@4.4.3':
    resolution: {integrity: sha512-xxzNYgA0HD6ETCe5QJubsxP0hQH3QK3kbpJz3QrosBCuIWyEXLR/CO5hFb2OeawEKUxMNhz3a1nuJNN2np2RMA==}
    engines: {node: '>=18.0.0'}

  '@smithy/types@4.3.1':
    resolution: {integrity: sha512-UqKOQBL2x6+HWl3P+3QqFD4ncKq0I8Nuz9QItGv5WuKuMHuuwlhvqcZCoXGfc+P1QmfJE7VieykoYYmrOoFJxA==}
    engines: {node: '>=18.0.0'}

  '@smithy/url-parser@4.0.4':
    resolution: {integrity: sha512-eMkc144MuN7B0TDA4U2fKs+BqczVbk3W+qIvcoCY6D1JY3hnAdCuhCZODC+GAeaxj0p6Jroz4+XMUn3PCxQQeQ==}
    engines: {node: '>=18.0.0'}

  '@smithy/util-base64@4.0.0':
    resolution: {integrity: sha512-CvHfCmO2mchox9kjrtzoHkWHxjHZzaFojLc8quxXY7WAAMAg43nuxwv95tATVgQFNDwd4M9S1qFzj40Ul41Kmg==}
    engines: {node: '>=18.0.0'}

  '@smithy/util-body-length-browser@4.0.0':
    resolution: {integrity: sha512-sNi3DL0/k64/LO3A256M+m3CDdG6V7WKWHdAiBBMUN8S3hK3aMPhwnPik2A/a2ONN+9doY9UxaLfgqsIRg69QA==}
    engines: {node: '>=18.0.0'}

  '@smithy/util-body-length-node@4.0.0':
    resolution: {integrity: sha512-q0iDP3VsZzqJyje8xJWEJCNIu3lktUGVoSy1KB0UWym2CL1siV3artm+u1DFYTLejpsrdGyCSWBdGNjJzfDPjg==}
    engines: {node: '>=18.0.0'}

  '@smithy/util-buffer-from@2.2.0':
    resolution: {integrity: sha512-IJdWBbTcMQ6DA0gdNhh/BwrLkDR+ADW5Kr1aZmd4k3DIF6ezMV4R2NIAmT08wQJ3yUK82thHWmC/TnK/wpMMIA==}
    engines: {node: '>=14.0.0'}

  '@smithy/util-buffer-from@4.0.0':
    resolution: {integrity: sha512-9TOQ7781sZvddgO8nxueKi3+yGvkY35kotA0Y6BWRajAv8jjmigQ1sBwz0UX47pQMYXJPahSKEKYFgt+rXdcug==}
    engines: {node: '>=18.0.0'}

  '@smithy/util-config-provider@4.0.0':
    resolution: {integrity: sha512-L1RBVzLyfE8OXH+1hsJ8p+acNUSirQnWQ6/EgpchV88G6zGBTDPdXiiExei6Z1wR2RxYvxY/XLw6AMNCCt8H3w==}
    engines: {node: '>=18.0.0'}

  '@smithy/util-defaults-mode-browser@4.0.19':
    resolution: {integrity: sha512-mvLMh87xSmQrV5XqnUYEPoiFFeEGYeAKIDDKdhE2ahqitm8OHM3aSvhqL6rrK6wm1brIk90JhxDf5lf2hbrLbQ==}
    engines: {node: '>=18.0.0'}

  '@smithy/util-defaults-mode-node@4.0.19':
    resolution: {integrity: sha512-8tYnx+LUfj6m+zkUUIrIQJxPM1xVxfRBvoGHua7R/i6qAxOMjqR6CpEpDwKoIs1o0+hOjGvkKE23CafKL0vJ9w==}
    engines: {node: '>=18.0.0'}

  '@smithy/util-endpoints@3.0.6':
    resolution: {integrity: sha512-YARl3tFL3WgPuLzljRUnrS2ngLiUtkwhQtj8PAL13XZSyUiNLQxwG3fBBq3QXFqGFUXepIN73pINp3y8c2nBmA==}
    engines: {node: '>=18.0.0'}

  '@smithy/util-hex-encoding@4.0.0':
    resolution: {integrity: sha512-Yk5mLhHtfIgW2W2WQZWSg5kuMZCVbvhFmC7rV4IO2QqnZdbEFPmQnCcGMAX2z/8Qj3B9hYYNjZOhWym+RwhePw==}
    engines: {node: '>=18.0.0'}

  '@smithy/util-middleware@4.0.4':
    resolution: {integrity: sha512-9MLKmkBmf4PRb0ONJikCbCwORACcil6gUWojwARCClT7RmLzF04hUR4WdRprIXal7XVyrddadYNfp2eF3nrvtQ==}
    engines: {node: '>=18.0.0'}

  '@smithy/util-retry@4.0.5':
    resolution: {integrity: sha512-V7MSjVDTlEt/plmOFBn1762Dyu5uqMrV2Pl2X0dYk4XvWfdWJNe9Bs5Bzb56wkCuiWjSfClVMGcsuKrGj7S/yg==}
    engines: {node: '>=18.0.0'}

  '@smithy/util-stream@4.2.2':
    resolution: {integrity: sha512-aI+GLi7MJoVxg24/3J1ipwLoYzgkB4kUfogZfnslcYlynj3xsQ0e7vk4TnTro9hhsS5PvX1mwmkRqqHQjwcU7w==}
    engines: {node: '>=18.0.0'}

  '@smithy/util-uri-escape@4.0.0':
    resolution: {integrity: sha512-77yfbCbQMtgtTylO9itEAdpPXSog3ZxMe09AEhm0dU0NLTalV70ghDZFR+Nfi1C60jnJoh/Re4090/DuZh2Omg==}
    engines: {node: '>=18.0.0'}

  '@smithy/util-utf8@2.3.0':
    resolution: {integrity: sha512-R8Rdn8Hy72KKcebgLiv8jQcQkXoLMOGGv5uI1/k0l+snqkOzQ1R0ChUBCxWMlBsFMekWjq0wRudIweFs7sKT5A==}
    engines: {node: '>=14.0.0'}

  '@smithy/util-utf8@4.0.0':
    resolution: {integrity: sha512-b+zebfKCfRdgNJDknHCob3O7FpeYQN6ZG6YLExMcasDHsCXlsXCEuiPZeLnJLpwa5dvPetGlnGCiMHuLwGvFow==}
    engines: {node: '>=18.0.0'}

  '@smithy/util-waiter@4.0.5':
    resolution: {integrity: sha512-4QvC49HTteI1gfemu0I1syWovJgPvGn7CVUoN9ZFkdvr/cCFkrEL7qNCdx/2eICqDWEGnnr68oMdSIPCLAriSQ==}
    engines: {node: '>=18.0.0'}

  '@types/better-sqlite3@7.6.13':
    resolution: {integrity: sha512-NMv9ASNARoKksWtsq/SHakpYAYnhBrQgGD8zkLYk/jaK8jUGn08CfEdTRgYhMypUQAfzSP8W6gNLe0q19/t4VA==}

  '@types/diff-match-patch@1.0.36':
    resolution: {integrity: sha512-xFdR6tkm0MWvBfO8xXCSsinYxHcqkQUlcHeSpMC2ukzOb6lwQAfDmW+Qt0AvlGd8HpsS28qKsB+oPeJn9I39jg==}

  '@types/estree@1.0.8':
    resolution: {integrity: sha512-dWHzHa2WqEXI/O1E9OjrocMTKJl2mSrEolh1Iomrv6U+JuNwaHXsXx9bLu5gG7BUWFIN0skIQJQ/L1rIex4X6w==}

  '@types/node-fetch@2.6.12':
    resolution: {integrity: sha512-8nneRWKCg3rMtF69nLQJnOYUcbafYeFSjqkw3jCRLsqkWFlHaoQrr5mXmofFGOx3DKn7UfmBMyov8ySvLRVldA==}

  '@types/node@18.19.112':
    resolution: {integrity: sha512-i+Vukt9POdS/MBI7YrrkkI5fMfwFtOjphSmt4WXYLfwqsfr6z/HdCx7LqT9M7JktGob8WNgj8nFB4TbGNE4Cog==}
<<<<<<< HEAD

  '@types/node@24.0.3':
    resolution: {integrity: sha512-R4I/kzCYAdRLzfiCabn9hxWfbuHS573x+r0dJMkkzThEa7pbrcDWK+9zu3e7aBOouf+rQAciqPFMnxwr0aWgKg==}

  '@types/pg@8.15.4':
    resolution: {integrity: sha512-I6UNVBAoYbvuWkkU3oosC8yxqH21f4/Jc4DK71JLG3dT2mdlGe1z+ep/LQGXaKaOgcvUrsQoPRqfgtMcvZiJhg==}
=======
>>>>>>> 94c606a9

  '@types/sentiment@5.0.4':
    resolution: {integrity: sha512-6FL0CYijhnrR3gHbu7boAJn8zRCekJXBPfIHLkIgWbkY+hz5Dwfsq79FM7l/tLZKuEgQWktnzf6JqV2UCWKrbg==}

  '@types/uuid@9.0.8':
    resolution: {integrity: sha512-jg+97EGIcY9AGHJJRaaPVgetKDsrTgbRjQ5Msgjh/DQKEFl0DtyRr/VCOyD1T2R1MNeWPK/u7JoGhlDZnKBAfA==}

  '@types/webidl-conversions@7.0.3':
    resolution: {integrity: sha512-CiJJvcRtIgzadHCYXw7dqEnMNRjhGZlYK05Mj9OyktqV8uVT8fD2BFOB7S1uwBE3Kj2Z+4UyPmFw/Ixgw/LAlA==}

  '@types/whatwg-url@11.0.5':
    resolution: {integrity: sha512-coYR071JRaHa+xoEvvYqvnIHaVqaYrLPbsufM9BF63HkwI5Lgmy2QR8Q5K/lYDYo5AK82wOvSOS0UsLTpTG7uQ==}

  '@upstash/redis@1.25.1':
    resolution: {integrity: sha512-ACj0GhJ4qrQyBshwFgPod6XufVEfKX2wcaihsEvSdLYnY+m+pa13kGt1RXm/yTHKf4TQi/Dy2A8z/y6WUEOmlg==}

  '@upstash/redis@1.35.0':
    resolution: {integrity: sha512-WUm0Jz1xN4DBDGeJIi2Y0kVsolWRB2tsVds4SExaiLg4wBdHFMB+8IfZtBWr+BP0FvhuBr5G1/VLrJ9xzIWHsg==}

  '@vercel/kv@1.0.1':
    resolution: {integrity: sha512-uTKddsqVYS2GRAM/QMNNXCTuw9N742mLoGRXoNDcyECaxEXvIHG0dEY+ZnYISV4Vz534VwJO+64fd9XeSggSKw==}
    engines: {node: '>=14.6'}

  abort-controller@3.0.0:
    resolution: {integrity: sha512-h8lQ8tacZYnR3vNQTgibj+tODHI5/+l06Au2Pcriv/Gmet0eaj4TwWH41sO9wnHDiQsEj19q0drzdWdeAHtweg==}
    engines: {node: '>=6.5'}

  acorn@8.15.0:
    resolution: {integrity: sha512-NZyJarBfL7nWwIq+FDL6Zp/yHEhePMNnnJ0y3qfieCrmNvYct8uvtiV41UvlSe6apAfk0fY1FbWx+NwfmpvtTg==}
    engines: {node: '>=0.4.0'}
    hasBin: true

  agentkeepalive@4.6.0:
    resolution: {integrity: sha512-kja8j7PjmncONqaTsB8fQ+wE2mSU2DJ9D4XKoJ5PFWIdRMa6SLSN1ff4mOr4jCbfRSsxR4keIiySJU0N9T5hIQ==}
    engines: {node: '>= 8.0.0'}

  ai@4.2.0:
    resolution: {integrity: sha512-3xJWzBZpBS3n/UY360IopufV5dpfgYoY08eCAV2A2m7CcyJxVOAQ4lXvBGSsB+mR+BYJ8Y/JOesFfc0+k4jz3A==}
    engines: {node: '>=18'}
    peerDependencies:
      react: ^18 || ^19 || ^19.0.0-rc
      zod: ^3.23.8
    peerDependenciesMeta:
      react:
        optional: true

  ansi-regex@5.0.1:
    resolution: {integrity: sha512-quJQXlTSUGL2LH9SUXo8VwsY4soanhgo6LNSm84E1LBcE8s3O0wpdiRzyR9z/ZZJMlMWv37qOOb9pdJlMUEKFQ==}
    engines: {node: '>=8'}

  ansi-regex@6.1.0:
    resolution: {integrity: sha512-7HSX4QQb4CspciLpVFwyRe79O3xsIZDDLER21kERQ71oaPodF8jL725AgJMFAYbooIqolJoRLuM81SpeUkpkvA==}
    engines: {node: '>=12'}

  ansi-styles@4.3.0:
    resolution: {integrity: sha512-zbB9rCJAT1rbjiVDb2hqKFHNYLxgtk8NURxZ3IZwD3F6NtxbXZQCnnSi1Lkx+IDohdPlFp222wVALIheZJQSEg==}
    engines: {node: '>=8'}

  ansi-styles@6.2.1:
    resolution: {integrity: sha512-bN798gFfQX+viw3R7yrGWRqnrN2oRkEkUjjl4JNn4E8GxxbjtG3FbrEIIY3l8/hrwUwIeCZvi4QuOTP4MErVug==}
    engines: {node: '>=12'}

  any-promise@1.3.0:
    resolution: {integrity: sha512-7UvmKalWRt1wgjL1RrGxoSJW/0QZFIegpeGvZG9kjp8vrRu55XTHbwnqq2GpXm9uLbcuhxm3IqX9OB4MZR1b2A==}

  asynckit@0.4.0:
    resolution: {integrity: sha512-Oei9OH4tRh0YqU3GxhX79dM/mwVgvbZJaSNaRk+bshkj0S5cfHcgYakreBjrHwatXKbz+IoIdYLxrKim2MjW0Q==}

  balanced-match@1.0.2:
    resolution: {integrity: sha512-3oSeUO0TMV67hN1AmbXsK4yaqU7tjiHlbxRDZOpH0KW9+CeX4bRAaX0Anxt0tx2MrpRpWwQaPwIlISEJhYU5Pw==}

<<<<<<< HEAD
  base64-js@1.5.1:
    resolution: {integrity: sha512-AKpaYlHn8t4SVbOHCy+b5+KKgvR4vrsD8vbvrbiQJps7fKDTkjkDry6ji0rUJjC0kzbNePLwzxq8iypo41qeWA==}

  better-sqlite3@11.10.0:
    resolution: {integrity: sha512-EwhOpyXiOEL/lKzHz9AW1msWFNzGc/z+LzeB3/jnFJpxu+th2yqvzsSWas1v9jgs9+xiXJcD5A8CJxAG2TaghQ==}

  bindings@1.5.0:
    resolution: {integrity: sha512-p2q/t/mhvuOj/UeLlV6566GD/guowlr0hHxClI0W9m7MWYkL1F0hLo+0Aexs9HSPCtR1SXQ0TD3MMKrXZajbiQ==}

  bl@4.1.0:
    resolution: {integrity: sha512-1W07cM9gS6DcLperZfFSj+bWLtaPGSOHWhPiGzXmvVJbRLdG82sH/Kn8EtW1VqWVA54AKf2h5k5BbnIbwF3h6w==}

  bowser@2.11.0:
    resolution: {integrity: sha512-AlcaJBi/pqqJBIQ8U9Mcpc9i8Aqxn88Skv5d+xBX006BY5u8N3mGLHa5Lgppa7L/HfwgwLgZ6NYs+Ag6uUmJRA==}

  brace-expansion@2.0.2:
    resolution: {integrity: sha512-Jt0vHyM+jmUBqojB7E1NIYadt0vI0Qxjxd2TErW94wDz+E2LAm5vKMXXwg6ZZBTHPuUlDgQHKXvjGBdfcF1ZDQ==}

  bson@6.10.4:
    resolution: {integrity: sha512-WIsKqkSC0ABoBJuT1LEX+2HEvNmNKKgnTAyd0fL8qzK4SH2i9NXg+t08YtdZp/V9IZ33cxe3iV4yM0qg8lMQng==}
    engines: {node: '>=16.20.1'}

  buffer@5.6.0:
    resolution: {integrity: sha512-/gDYp/UtU0eA1ys8bOs9J6a+E/KWIY+DZ+Q2WESNUA0jFRsJOc0SNUO6xJ5SGA1xueg3NL65W6s+NY5l9cunuw==}

  buffer@5.7.1:
    resolution: {integrity: sha512-EHcyIPBQ4BSGlvjB16k5KgAJ27CIsHY/2JBmCRReo48y9rQ3MaUzWX3KVlBa4U7MyX02HdVj0K7C3WaB3ju7FQ==}
=======
  brace-expansion@2.0.2:
    resolution: {integrity: sha512-Jt0vHyM+jmUBqojB7E1NIYadt0vI0Qxjxd2TErW94wDz+E2LAm5vKMXXwg6ZZBTHPuUlDgQHKXvjGBdfcF1ZDQ==}
>>>>>>> 94c606a9

  bundle-require@5.1.0:
    resolution: {integrity: sha512-3WrrOuZiyaaZPWiEt4G3+IffISVC9HYlWueJEBWED4ZH4aIAC2PnkdnuRrR94M+w6yGWn4AglWtJtBI8YqvgoA==}
    engines: {node: ^12.20.0 || ^14.13.1 || >=16.0.0}
    peerDependencies:
      esbuild: '>=0.18'

  cac@6.7.14:
    resolution: {integrity: sha512-b6Ilus+c3RrdDk+JhLKUAQfzzgLEPy6wcXqS7f/xe1EETvsDP6GORG7SFuOs6cID5YkqchW/LXZbX5bc8j7ZcQ==}
    engines: {node: '>=8'}

  call-bind-apply-helpers@1.0.2:
    resolution: {integrity: sha512-Sp1ablJ0ivDkSzjcaJdxEunN5/XvksFJ2sMBFfq6x0ryhQV/2b/KwFe21cMpmHtPOSij8K99/wSfoEuTObmuMQ==}
    engines: {node: '>= 0.4'}

  chalk@5.4.1:
    resolution: {integrity: sha512-zgVZuo2WcZgfUEmsn6eO3kINexW8RAE4maiQ8QNs8CtpPCSyMiYsULR3HQYkm3w8FIA3SberyMJMSldGsW+U3w==}
    engines: {node: ^12.17.0 || ^14.13 || >=16.0.0}

  chokidar@4.0.3:
    resolution: {integrity: sha512-Qgzu8kfBvo+cA4962jnP1KkS6Dop5NS6g7R5LFYJr4b8Ub94PPQXUksCw9PvXoeXPRRddRNC5C1JQUR2SMGtnA==}
    engines: {node: '>= 14.16.0'}

  chownr@1.1.4:
    resolution: {integrity: sha512-jJ0bqzaylmJtVnNgzTeSOs8DPavpbYgEr/b0YL8/2GO3xJEhInFmhKMUnEJQjZumK7KXGFhUy89PrsJWlakBVg==}

  color-convert@2.0.1:
    resolution: {integrity: sha512-RRECPsj7iu/xb5oKYcsFHSppFNnsj/52OVTRKb4zP5onXwVF3zVmmToNcOfGC+CRDpfK/U584fMg38ZHCaElKQ==}
    engines: {node: '>=7.0.0'}

  color-name@1.1.4:
    resolution: {integrity: sha512-dOy+3AuW3a2wNbZHIuMZpTcgjGuLU/uBL/ubcZF9OXbDo8ff4O8yVp5Bf0efS8uEoYo5q4Fx7dY9OgQGXgAsQA==}

  combined-stream@1.0.8:
    resolution: {integrity: sha512-FQN4MRfuJeHf7cBbBMJFXhKSDq+2kAArBlmRBvcvFE5BB1HZKXtSFASDhdlz9zOYwxh8lDdnvmMOe/+5cdoEdg==}
    engines: {node: '>= 0.8'}

  commander@4.1.1:
    resolution: {integrity: sha512-NOKm8xhkzAjzFx8B2v5OAHT+u5pRQc2UCa2Vq9jYL/31o2wi9mxBA7LIFs3sV5VSC49z6pEhfbMULvShKj26WA==}
    engines: {node: '>= 6'}

  confbox@0.1.8:
    resolution: {integrity: sha512-RMtmw0iFkeR4YV+fUOSucriAQNb9g8zFR52MWCtl+cCZOFRNL6zeB395vPzFhEjjn4fMxXudmELnl/KF/WrK6w==}

  consola@3.4.2:
    resolution: {integrity: sha512-5IKcdX0nnYavi6G7TtOhwkYzyjfJlatbjMjuLSfE2kYT5pMDOilZ4OvMhi637CcDICTmz3wARPoyhqyX1Y+XvA==}
    engines: {node: ^14.18.0 || >=16.10.0}

  cross-spawn@7.0.6:
    resolution: {integrity: sha512-uV2QOWP2nWzsy2aMp8aRibhi9dlzF5Hgh5SHaB9OiTGEyDTiJJyx0uy51QXdyWbtAHNua4XJzUKca3OzKUd3vA==}
    engines: {node: '>= 8'}

  crypto-js@4.2.0:
    resolution: {integrity: sha512-KALDyEYgpY+Rlob/iriUtjV6d5Eq+Y191A5g4UqLAi8CyGP9N1+FdVbkc1SxKc2r4YAYqG8JzO2KGL+AizD70Q==}

  debug@4.4.1:
    resolution: {integrity: sha512-KcKCqiftBJcZr++7ykoDIEwSa3XWowTfNPo92BYxjXiyYEVrUQh2aLyhxBCwww+heortUFxEJYcRzosstTEBYQ==}
    engines: {node: '>=6.0'}
    peerDependencies:
      supports-color: '*'
    peerDependenciesMeta:
      supports-color:
        optional: true

  decompress-response@6.0.0:
    resolution: {integrity: sha512-aW35yZM6Bb/4oJlZncMH2LCoZtJXTRxES17vE3hoRiowU2kWHaJKFkSBDnDR+cm9J+9QhXmREyIfv0pji9ejCQ==}
    engines: {node: '>=10'}

  deep-extend@0.6.0:
    resolution: {integrity: sha512-LOHxIOaPYdHlJRtCQfDIVZtfw/ufM8+rVj649RIHzcm/vGwQRXFt6OPqIFWsm2XEMrNIEtWR64sY1LEKD2vAOA==}
    engines: {node: '>=4.0.0'}

  delayed-stream@1.0.0:
    resolution: {integrity: sha512-ZySD7Nf91aLB0RxL4KGrKHBXl7Eds1DAmEdcoVawXnLD7SDhpNgtuII2aAkg7a7QS41jxPSZ17p4VdGnMHk3MQ==}
    engines: {node: '>=0.4.0'}

  dequal@2.0.3:
    resolution: {integrity: sha512-0je+qPKHEMohvfRTCEo3CrPG6cAzAYgmzKyxRiYSSDkS6eGJdyVJm7WaYA5ECaAD9wLB2T4EEeymA5aFVcYXCA==}
    engines: {node: '>=6'}

  detect-libc@2.0.4:
    resolution: {integrity: sha512-3UDv+G9CsCKO1WKMGw9fwq/SWJYbI0c5Y7LU1AXYoDdbhE2AHQ6N6Nb34sG8Fj7T5APy8qXDCKuuIHd1BR0tVA==}
    engines: {node: '>=8'}

  diff-match-patch@1.0.5:
    resolution: {integrity: sha512-IayShXAgj/QMXgB0IWmKx+rOPuGMhqm5w6jvFxmVenXKIzRqTAAsbBPT3kWQeGANj3jGgvcvv4yK6SxqYmikgw==}

  dunder-proto@1.0.1:
    resolution: {integrity: sha512-KIN/nDJBQRcXw0MLVhZE9iQHmG68qAVIBg9CqmUYjmQIhgij9U5MFvrqkUL5FbtyyzZuOeOt0zdeRe4UY7ct+A==}
    engines: {node: '>= 0.4'}

  eastasianwidth@0.2.0:
    resolution: {integrity: sha512-I88TYZWc9XiYHRQ4/3c5rjjfgkjhLyW2luGIheGERbNQ6OY7yTybanSpDXZa8y7VUP9YmDcYa+eyq4ca7iLqWA==}

  emoji-regex@8.0.0:
    resolution: {integrity: sha512-MSjYzcWNOA0ewAHpz0MxpYFvwg6yjy1NG3xteoqz644VCo/RPgnr1/GGt+ic3iJTzQ8Eu3TdM14SawnVUmGE6A==}

  emoji-regex@9.2.2:
    resolution: {integrity: sha512-L18DaJsXSUk2+42pv8mLs5jJT2hqFkFE4j21wOmgbUqsZ2hL72NsUU785g9RXgo3s0ZNgVl42TiHp3ZtOv/Vyg==}

  end-of-stream@1.4.5:
    resolution: {integrity: sha512-ooEGc6HP26xXq/N+GCGOT0JKCLDGrq2bQUZrQ7gyrJiZANJ/8YDTxTpQBXGMn+WbIQXNVpyWymm7KYVICQnyOg==}

  es-define-property@1.0.1:
    resolution: {integrity: sha512-e3nRfgfUZ4rNGL232gUgX06QNyyez04KdjFrF+LTRoOXmrOgFKDg4BCdsjW8EnT69eqdYGmRpJwiPVYNrCaW3g==}
    engines: {node: '>= 0.4'}

  es-errors@1.3.0:
    resolution: {integrity: sha512-Zf5H2Kxt2xjTvbJvP2ZWLEICxA6j+hAmMzIlypy4xcBg1vKVnx89Wy0GbS+kf5cwCVFFzdCFh2XSCFNULS6csw==}
    engines: {node: '>= 0.4'}

  es-object-atoms@1.1.1:
    resolution: {integrity: sha512-FGgH2h8zKNim9ljj7dankFPcICIK9Cp5bm+c2gQSYePhpaG5+esrLODihIorn+Pe6FGJzWhXQotPv73jTaldXA==}
    engines: {node: '>= 0.4'}

  es-set-tostringtag@2.1.0:
    resolution: {integrity: sha512-j6vWzfrGVfyXxge+O0x5sh6cvxAog0a/4Rdd2K36zCMV5eJ+/+tOAngRO8cODMNWbVRdVlmGZQL2YS3yR8bIUA==}
    engines: {node: '>= 0.4'}

  esbuild@0.25.5:
    resolution: {integrity: sha512-P8OtKZRv/5J5hhz0cUAdu/cLuPIKXpQl1R9pZtvmHWQvrAUVd0UNIPT4IB4W3rNOqVO0rlqHmCIbSwxh/c9yUQ==}
    engines: {node: '>=18'}
    hasBin: true

  event-target-shim@5.0.1:
    resolution: {integrity: sha512-i/2XbnSz/uxRCU6+NdVJgKWDTM427+MqYbkQzD321DuCQJUqOuJKIA0IM2+W2xtYHdKOmZ4dR6fExsd4SXL+WQ==}
    engines: {node: '>=6'}

  events@3.3.0:
    resolution: {integrity: sha512-mQw+2fkQbALzQ7V0MY0IqdnXNOeTtP4r0lN9z7AAawCXgqea7bDii20AYrIBrFd/Hx0M2Ocz6S111CaFkUcb0Q==}
    engines: {node: '>=0.8.x'}

  eventsource-parser@3.0.2:
    resolution: {integrity: sha512-6RxOBZ/cYgd8usLwsEl+EC09Au/9BcmCKYF2/xbml6DNczf7nv0MQb+7BA2F+li6//I+28VNlQR37XfQtcAJuA==}
    engines: {node: '>=18.0.0'}

<<<<<<< HEAD
  expand-template@2.0.3:
    resolution: {integrity: sha512-XYfuKMvj4O35f/pOXLObndIRvyQ+/+6AhODh+OKWj9S9498pHHn/IMszH+gt0fBCRWMNfk1ZSp5x3AifmnI2vg==}
    engines: {node: '>=6'}

  fast-xml-parser@4.4.1:
    resolution: {integrity: sha512-xkjOecfnKGkSsOwtZ5Pz7Us/T6mrbPQrq0nh+aCO5V9nk5NLWmasAHumTKjiPJPWANe+kAZ84Jc8ooJkzZ88Sw==}
    hasBin: true

=======
>>>>>>> 94c606a9
  fdir@6.4.6:
    resolution: {integrity: sha512-hiFoqpyZcfNm1yc4u8oWCf9A2c4D3QjCrks3zmoVKVxpQRzmPNar1hUJcBG2RQHvEVGDN+Jm81ZheVLAQMK6+w==}
    peerDependencies:
      picomatch: ^3 || ^4
    peerDependenciesMeta:
      picomatch:
        optional: true

  file-uri-to-path@1.0.0:
    resolution: {integrity: sha512-0Zt+s3L7Vf1biwWZ29aARiVYLx7iMGnEUl9x33fbB/j3jR81u/O2LbqK+Bm1CDSNDKVtJ/YjwY7TUd5SkeLQLw==}

  fix-dts-default-cjs-exports@1.0.1:
    resolution: {integrity: sha512-pVIECanWFC61Hzl2+oOCtoJ3F17kglZC/6N94eRWycFgBH35hHx0Li604ZIzhseh97mf2p0cv7vVrOZGoqhlEg==}

  foreground-child@3.3.1:
    resolution: {integrity: sha512-gIXjKqtFuWEgzFRJA9WCQeSJLZDjgJUOMCMzxtvFq/37KojM1BFGufqsCy0r4qSQmYLsZYMeyRqzIWOMup03sw==}
    engines: {node: '>=14'}

  form-data-encoder@1.7.2:
    resolution: {integrity: sha512-qfqtYan3rxrnCk1VYaA4H+Ms9xdpPqvLZa6xmMgFvhO32x7/3J/ExcTd6qpxM0vH2GdMI+poehyBZvqfMTto8A==}

  form-data@4.0.3:
    resolution: {integrity: sha512-qsITQPfmvMOSAdeyZ+12I1c+CKSstAFAwu+97zrnWAbIr5u8wfsExUzCesVLC8NgHuRUqNN4Zy6UPWUTRGslcA==}
    engines: {node: '>= 6'}

  formdata-node@4.4.1:
    resolution: {integrity: sha512-0iirZp3uVDjVGt9p49aTaqjk84TrglENEDuqfdlZQ1roC9CWlPk6Avf8EEnZNcAqPonwkG35x4n3ww/1THYAeQ==}
    engines: {node: '>= 12.20'}

  fs-constants@1.0.0:
    resolution: {integrity: sha512-y6OAwoSIf7FyjMIv94u+b5rdheZEjzR63GTyZJm5qh4Bi+2YgwLCcI/fPFZkL5PSixOt6ZNKm+w+Hfp/Bciwow==}

  fsevents@2.3.3:
    resolution: {integrity: sha512-5xoDfX+fL7faATnagmWPpbFtwh/R77WmMMqqHGS65C3vvB0YHrgF+B1YmZ3441tMj5n63k0212XNoJwzlhffQw==}
    engines: {node: ^8.16.0 || ^10.6.0 || >=11.0.0}
    os: [darwin]

  function-bind@1.1.2:
    resolution: {integrity: sha512-7XHNxH7qX9xG5mIwxkhumTox/MIRNcOgDrxWsMt2pAr23WHp6MrRlN7FBSFpCpr+oVO0F744iUgR82nJMfG2SA==}

  get-intrinsic@1.3.0:
    resolution: {integrity: sha512-9fSjSaos/fRIVIp+xSJlE6lfwhES7LNtKaCBIamHsjr2na1BiABJPo0mOjjz8GJDURarmCPGqaiVg5mfjb98CQ==}
    engines: {node: '>= 0.4'}

  get-proto@1.0.1:
    resolution: {integrity: sha512-sTSfBjoXBp89JvIKIefqw7U2CCebsc74kiY6awiGogKtoSGbgjYE/G/+l9sF3MWFPNc9IcoOC4ODfKHfxFmp0g==}
    engines: {node: '>= 0.4'}

  github-from-package@0.0.0:
    resolution: {integrity: sha512-SyHy3T1v2NUXn29OsWdxmK6RwHD+vkj3v8en8AOBZ1wBQ/hCAQ5bAQTD02kW4W9tUp/3Qh6J8r9EvntiyCmOOw==}

  glob@10.4.5:
    resolution: {integrity: sha512-7Bv8RF0k6xjo7d4A/PxYLbUCfb6c+Vpd2/mB2yRDlew7Jb5hEXiCD9ibfO7wpk8i4sevK6DFny9h7EYbM3/sHg==}
    hasBin: true

  gopd@1.2.0:
    resolution: {integrity: sha512-ZUKRh6/kUFoAiTAtTYPZJ3hw9wNxx+BIBOijnlG9PnrJsCcSjs1wyyD6vJpaYtgnzDrKYRSqf3OO6Rfa93xsRg==}
    engines: {node: '>= 0.4'}

  has-symbols@1.1.0:
    resolution: {integrity: sha512-1cDNdwJ2Jaohmb3sg4OmKaMBwuC48sYni5HUw2DvsC8LjGTLK9h+eb1X6RyuOHe4hT0ULCW68iomhjUoKUqlPQ==}
    engines: {node: '>= 0.4'}

  has-tostringtag@1.0.2:
    resolution: {integrity: sha512-NqADB8VjPFLM2V0VvHUewwwsw0ZWBaIdgo+ieHtK3hasLz4qeCRjYcqfB6AQrBggRKppKF8L52/VqdVsO47Dlw==}
    engines: {node: '>= 0.4'}

  hasown@2.0.2:
    resolution: {integrity: sha512-0hJU9SCPvmMzIBdZFqNPXWa6dqh7WdH0cII9y+CyS8rG3nL48Bclra9HmKhVVUHyPWNH5Y7xDwAB7bfgSjkUMQ==}
    engines: {node: '>= 0.4'}

  humanize-ms@1.2.1:
    resolution: {integrity: sha512-Fl70vYtsAFb/C06PTS9dZBo7ihau+Tu/DNCk/OyHhea07S+aeMWpFFkUaXRa8fI+ScZbEI8dfSxwY7gxZ9SAVQ==}

  ieee754@1.2.1:
    resolution: {integrity: sha512-dcyqhDvX1C46lXZcVqCpK+FtMRQVdIMN6/Df5js2zouUsqG7I6sFxitIC+7KYK29KdXOLHdu9zL4sFnoVQnqaA==}

  inherits@2.0.4:
    resolution: {integrity: sha512-k/vGaX4/Yla3WzyMCvTQOXYeIHvqOKtnqBduzTHpzpQZzAskKMhZ2K+EnBiSM9zGSoIFeMpXKxa4dYeZIQqewQ==}

  ini@1.3.8:
    resolution: {integrity: sha512-JV/yugV2uzW5iMRSiZAyDtQd+nxtUnjeLt0acNdw98kKLrvuRVyB80tsREOE7yvGVgalhZ6RNXCmEHkUKBKxew==}

  is-fullwidth-code-point@3.0.0:
    resolution: {integrity: sha512-zymm5+u+sCsSWyD9qNaejV3DFvhCKclKdizYaJUuHA83RLjb7nSuGnddCHGv0hk+KY7BMAlsWeK4Ueg6EV6XQg==}
    engines: {node: '>=8'}

  isexe@2.0.0:
    resolution: {integrity: sha512-RHxMLp9lnKHGHRng9QFhRCMbYAcVpn69smSGcq3f36xjgVVWThj4qqLbTLlq7Ssj8B+fIQ1EuCEGI2lKsyQeIw==}

  jackspeak@3.4.3:
    resolution: {integrity: sha512-OGlZQpz2yfahA/Rd1Y8Cd9SIEsqvXkLVoSw/cgwhnhFMDbsQFeZYoJJ7bIZBS9BcamUW96asq/npPWugM+RQBw==}

  joycon@3.1.1:
    resolution: {integrity: sha512-34wB/Y7MW7bzjKRjUKTa46I2Z7eV62Rkhva+KkopW7Qvv/OSWBqvkSY7vusOPrNuZcUG3tApvdVgNB8POj3SPw==}
    engines: {node: '>=10'}

  json-schema@0.4.0:
    resolution: {integrity: sha512-es94M3nTIfsEPisRafak+HDLfHXnKBhV3vU5eqPcS3flIWqcxJWgXHXiey3YrpaNsanY5ei1VoYEbOzijuq9BA==}

  jsondiffpatch@0.6.0:
    resolution: {integrity: sha512-3QItJOXp2AP1uv7waBkao5nCvhEv+QmJAd38Ybq7wNI74Q+BBmnLn4EDKz6yI9xGAIQoUF87qHt+kc1IVxB4zQ==}
    engines: {node: ^18.0.0 || >=20.0.0}
    hasBin: true

  lilconfig@3.1.3:
    resolution: {integrity: sha512-/vlFKAoH5Cgt3Ie+JLhRbwOsCQePABiU3tJ1egGvyQ+33R/vcwM2Zl2QR/LzjsBeItPt3oSVXapn+m4nQDvpzw==}
    engines: {node: '>=14'}

  lines-and-columns@1.2.4:
    resolution: {integrity: sha512-7ylylesZQ/PV29jhEDl3Ufjo6ZX7gCqJr5F7PKrqc93v7fzSymt1BpwEU8nAUXs8qzzvqhbjhK5QZg6Mt/HkBg==}

  load-tsconfig@0.2.5:
    resolution: {integrity: sha512-IXO6OCs9yg8tMKzfPZ1YmheJbZCiEsnBdcB03l0OcfK9prKnJb96siuHCr5Fl37/yo9DnKU+TLpxzTUspw9shg==}
    engines: {node: ^12.20.0 || ^14.13.1 || >=16.0.0}

  lodash.sortby@4.7.0:
    resolution: {integrity: sha512-HDWXG8isMntAyRF5vZ7xKuEvOhT4AhlRt/3czTSjvGUxjYCBVRQY48ViDHyfYz9VIoBkW4TMGQNapx+l3RUwdA==}

  lru-cache@10.4.3:
    resolution: {integrity: sha512-JNAzZcXrCt42VGLuYz0zfAzDfAvJWW6AfYlDBQyDV5DClI2m5sAmK+OIO7s59XfsRsWHp02jAJrRadPRGTt6SQ==}

  magic-string@0.30.17:
    resolution: {integrity: sha512-sNPKHvyjVf7gyjwS4xGTaW/mCnF8wnjtifKBEhxfZ7E/S8tQ0rssrwGNn6q8JH/ohItJfSQp9mBtQYuTlH5QnA==}

  math-intrinsics@1.1.0:
    resolution: {integrity: sha512-/IXtbwEk5HTPyEwyKX6hGkYXxM9nbj64B+ilVJnC/R6B0pH5G4V3b0pVbL7DBj4tkhBAppbQUlf6F6Xl9LHu1g==}
    engines: {node: '>= 0.4'}

  memory-pager@1.5.0:
    resolution: {integrity: sha512-ZS4Bp4r/Zoeq6+NLJpP+0Zzm0pR8whtGPf1XExKLJBAczGMnSi3It14OiNCStjQjM6NU1okjQGSxgEZN8eBYKg==}

  mime-db@1.52.0:
    resolution: {integrity: sha512-sPU4uV7dYlvtWJxwwxHD0PuihVNiE7TyAbQ5SWxDCB9mUYvOgroQOwYQQOKPJ8CIbE+1ETVlOoK1UC2nU3gYvg==}
    engines: {node: '>= 0.6'}

  mime-types@2.1.35:
    resolution: {integrity: sha512-ZDY+bPm5zTTF+YpCrAU9nK0UgICYPT0QtT1NZWFv4s++TNkcgVaT0g6+4R2uI4MjQjzysHB1zxuWL50hzaeXiw==}
    engines: {node: '>= 0.6'}

  mimic-response@3.1.0:
    resolution: {integrity: sha512-z0yWI+4FDrrweS8Zmt4Ej5HdJmky15+L2e6Wgn3+iK5fWzb6T3fhNFq2+MeTRb064c6Wr4N/wv0DzQTjNzHNGQ==}
    engines: {node: '>=10'}

  minimatch@9.0.5:
    resolution: {integrity: sha512-G6T0ZX48xgozx7587koeX9Ys2NYy6Gmv//P89sEte9V9whIapMNF4idKxnW2QtCcLiTWlb/wfCabAtAFWhhBow==}
    engines: {node: '>=16 || 14 >=14.17'}

  minimist@1.2.8:
    resolution: {integrity: sha512-2yyAR8qBkN3YuheJanUpWC5U3bb5osDywNB8RzDVlDwDHbocAJveqqj1u8+SVD7jkWT4yvsHCpWqqWqAxb0zCA==}

  minipass@7.1.2:
    resolution: {integrity: sha512-qOOzS1cBTWYF4BH8fVePDBOO9iptMnGUEZwNc/cMWnTV2nVLZ7VoNWEPHkYczZA0pdoA7dl6e7FL659nX9S2aw==}
    engines: {node: '>=16 || 14 >=14.17'}

  mkdirp-classic@0.5.3:
    resolution: {integrity: sha512-gKLcREMhtuZRwRAfqP3RFW+TK4JqApVBtOIftVgjuABpAtpxhPGaDcfvbhNvD0B8iD1oUr/txX35NjcaY6Ns/A==}

  mlly@1.7.4:
    resolution: {integrity: sha512-qmdSIPC4bDJXgZTCR7XosJiNKySV7O215tsPtDN9iEO/7q/76b/ijtgRu/+epFXSJhijtTCCGp3DWS549P3xKw==}

  mnemonist@0.38.3:
    resolution: {integrity: sha512-2K9QYubXx/NAjv4VLq1d1Ly8pWNC5L3BrixtdkyTegXWJIqY+zLNDhhX/A+ZwWt70tB1S8H4BE8FLYEFyNoOBw==}

  mongodb-connection-string-url@3.0.2:
    resolution: {integrity: sha512-rMO7CGo/9BFwyZABcKAWL8UJwH/Kc2x0g72uhDWzG48URRax5TCIcJ7Rc3RZqffZzO/Gwff/jyKwCU9TN8gehA==}

  mongodb@6.17.0:
    resolution: {integrity: sha512-neerUzg/8U26cgruLysKEjJvoNSXhyID3RvzvdcpsIi2COYM3FS3o9nlH7fxFtefTb942dX3W9i37oPfCVj4wA==}
    engines: {node: '>=16.20.1'}
    peerDependencies:
      '@aws-sdk/credential-providers': ^3.188.0
      '@mongodb-js/zstd': ^1.1.0 || ^2.0.0
      gcp-metadata: ^5.2.0
      kerberos: ^2.0.1
      mongodb-client-encryption: '>=6.0.0 <7'
      snappy: ^7.2.2
      socks: ^2.7.1
    peerDependenciesMeta:
      '@aws-sdk/credential-providers':
        optional: true
      '@mongodb-js/zstd':
        optional: true
      gcp-metadata:
        optional: true
      kerberos:
        optional: true
      mongodb-client-encryption:
        optional: true
      snappy:
        optional: true
      socks:
        optional: true

  ms@2.1.3:
    resolution: {integrity: sha512-6FlzubTLZG3J2a/NVCAleEhjzq5oxgHyaCU9yYXvcLsvoVaHJq/s5xXI6/XXP6tz7R9xAOtHnSO/tXtF3WRTlA==}

  mz@2.7.0:
    resolution: {integrity: sha512-z81GNO7nnYMEhrGh9LeymoE4+Yr0Wn5McHIZMK5cfQCl+NDX08sCZgUc9/6MHni9IWuFLm1Z3HTCXu2z9fN62Q==}

  nanoid@3.3.11:
    resolution: {integrity: sha512-N8SpfPUnUp1bK+PMYW8qSWdl9U+wwNWI4QKxOYDy9JAro3WMX7p2OeVRF9v+347pnakNevPmiHhNmZ2HbFA76w==}
    engines: {node: ^10 || ^12 || ^13.7 || ^14 || >=15.0.1}
    hasBin: true

  napi-build-utils@2.0.0:
    resolution: {integrity: sha512-GEbrYkbfF7MoNaoh2iGG84Mnf/WZfB0GdGEsM8wz7Expx/LlWf5U8t9nvJKXSp3qr5IsEbK04cBGhol/KwOsWA==}

  node-abi@3.75.0:
    resolution: {integrity: sha512-OhYaY5sDsIka7H7AtijtI9jwGYLyl29eQn/W623DiN/MIv5sUqc4g7BIDThX+gb7di9f6xK02nkp8sdfFWZLTg==}
    engines: {node: '>=10'}

  node-domexception@1.0.0:
    resolution: {integrity: sha512-/jKZoMpw0F8GRwl4/eLROPA3cfcXtLApP0QzLmUT/HuPCZWyB7IY9ZrMeKw2O/nFIqPQB3PVM9aYm0F312AXDQ==}
    engines: {node: '>=10.5.0'}
    deprecated: Use your platform's native DOMException instead

  node-fetch@2.7.0:
    resolution: {integrity: sha512-c4FRfUm/dbcWZ7U+1Wq0AwCyFL+3nt2bEw05wfxSz+DWpWsitgmSgYmy2dQdWyKC1694ELPqMs/YzUSNozLt8A==}
    engines: {node: 4.x || >=6.0.0}
    peerDependencies:
      encoding: ^0.1.0
    peerDependenciesMeta:
      encoding:
        optional: true

  object-assign@4.1.1:
    resolution: {integrity: sha512-rJgTQnkUnH1sFw8yT6VSU3zD3sWmu6sZhIseY8VX+GRu3P6F7Fu+JNDoXfklElbLJSnc3FUQHVe4cU5hj+BcUg==}
    engines: {node: '>=0.10.0'}

  obliterator@1.6.1:
    resolution: {integrity: sha512-9WXswnqINnnhOG/5SLimUlzuU1hFJUc8zkwyD59Sd+dPOMf05PmnYG/d6Q7HZ+KmgkZJa1PxRso6QdM3sTNHig==}

  once@1.4.0:
    resolution: {integrity: sha512-lNaJgI+2Q5URQBkccEKHTQOPaXdUxnZZElQTZY0MFUAuaEqe1E+Nyvgdz/aIyNi6Z9MzO5dv1H8n58/GELp3+w==}

  openai@4.104.0:
    resolution: {integrity: sha512-p99EFNsA/yX6UhVO93f5kJsDRLAg+CTA2RBqdHK4RtK8u5IJw32Hyb2dTGKbnnFmnuoBv5r7Z2CURI9sGZpSuA==}
    hasBin: true
    peerDependencies:
      ws: ^8.18.0
      zod: ^3.23.8
    peerDependenciesMeta:
      ws:
        optional: true
      zod:
        optional: true

  package-json-from-dist@1.0.1:
    resolution: {integrity: sha512-UEZIS3/by4OC8vL3P2dTXRETpebLI2NiI5vIrjaD/5UtrkFX/tNbwjTSRAGC/+7CAo2pIcBaRgWmcBBHcsaCIw==}

  path-key@3.1.1:
    resolution: {integrity: sha512-ojmeN0qd+y0jszEtoY48r0Peq5dwMEkIlCOu6Q5f41lfkswXuKtYrhgoTpLnyIcHm24Uhqx+5Tqm2InSwLhE6Q==}
    engines: {node: '>=8'}

  path-scurry@1.11.1:
    resolution: {integrity: sha512-Xa4Nw17FS9ApQFJ9umLiJS4orGjm7ZzwUrwamcGQuHSzDyth9boKDaycYdDcZDuqYATXw4HFXgaqWTctW/v1HA==}
    engines: {node: '>=16 || 14 >=14.18'}

  pathe@2.0.3:
    resolution: {integrity: sha512-WUjGcAqP1gQacoQe+OBJsFA7Ld4DyXuUIjZ5cc75cLHvJ7dtNsTugphxIADwspS+AraAUePCKrSVtPLFj/F88w==}

  pg-cloudflare@1.2.6:
    resolution: {integrity: sha512-uxmJAnmIgmYgnSFzgOf2cqGQBzwnRYcrEgXuFjJNEkpedEIPBSEzxY7ph4uA9k1mI+l/GR0HjPNS6FKNZe8SBQ==}

  pg-connection-string@2.9.1:
    resolution: {integrity: sha512-nkc6NpDcvPVpZXxrreI/FOtX3XemeLl8E0qFr6F2Lrm/I8WOnaWNhIPK2Z7OHpw7gh5XJThi6j6ppgNoaT1w4w==}

  pg-int8@1.0.1:
    resolution: {integrity: sha512-WCtabS6t3c8SkpDBUlb1kjOs7l66xsGdKpIPZsg4wR+B3+u9UAum2odSsF9tnvxg80h4ZxLWMy4pRjOsFIqQpw==}
    engines: {node: '>=4.0.0'}

  pg-pool@3.10.1:
    resolution: {integrity: sha512-Tu8jMlcX+9d8+QVzKIvM/uJtp07PKr82IUOYEphaWcoBhIYkoHpLXN3qO59nAI11ripznDsEzEv8nUxBVWajGg==}
    peerDependencies:
      pg: '>=8.0'

  pg-protocol@1.10.2:
    resolution: {integrity: sha512-Ci7jy8PbaWxfsck2dwZdERcDG2A0MG8JoQILs+uZNjABFuBuItAZCWUNz8sXRDMoui24rJw7WlXqgpMdBSN/vQ==}

  pg-types@2.2.0:
    resolution: {integrity: sha512-qTAAlrEsl8s4OiEQY69wDvcMIdQN6wdz5ojQiOy6YRMuynxenON0O5oCpJI6lshc6scgAY8qvJ2On/p+CXY0GA==}
    engines: {node: '>=4'}

  pg@8.16.2:
    resolution: {integrity: sha512-OtLWF0mKLmpxelOt9BqVq83QV6bTfsS0XLegIeAKqKjurRnRKie1Dc1iL89MugmSLhftxw6NNCyZhm1yQFLMEQ==}
    engines: {node: '>= 16.0.0'}
    peerDependencies:
      pg-native: '>=3.0.1'
    peerDependenciesMeta:
      pg-native:
        optional: true

  pgpass@1.0.5:
    resolution: {integrity: sha512-FdW9r/jQZhSeohs1Z3sI1yxFQNFvMcnmfuj4WBMUTxOrAyLMaTcE1aAMBiTlbMNaXvBCQuVi0R7hd8udDSP7ug==}

  picocolors@1.1.1:
    resolution: {integrity: sha512-xceH2snhtb5M9liqDsmEw56le376mTZkEX/jEb/RxNFyegNul7eNslCXP9FDj/Lcu0X8KEyMceP2ntpaHrDEVA==}

  picomatch@4.0.2:
    resolution: {integrity: sha512-M7BAV6Rlcy5u+m6oPhAPFgJTzAioX/6B0DxyvDlo9l8+T3nLKbrczg2WLUyzd45L8RqfUMyGPzekbMvX2Ldkwg==}
    engines: {node: '>=12'}

  pirates@4.0.7:
    resolution: {integrity: sha512-TfySrs/5nm8fQJDcBDuUng3VOUKsd7S+zqvbOTiGXHfxX4wK31ard+hoNuvkicM/2YFzlpDgABOevKSsB4G/FA==}
    engines: {node: '>= 6'}

  pkg-types@1.3.1:
    resolution: {integrity: sha512-/Jm5M4RvtBFVkKWRu2BLUTNP8/M2a+UwuAX+ae4770q1qVGtfjG+WTCupoZixokjmHiry8uI+dlY8KXYV5HVVQ==}

  postcss-load-config@6.0.1:
    resolution: {integrity: sha512-oPtTM4oerL+UXmx+93ytZVN82RrlY/wPUV8IeDxFrzIjXOLF1pN+EmKPLbubvKHT2HC20xXsCAH2Z+CKV6Oz/g==}
    engines: {node: '>= 18'}
    peerDependencies:
      jiti: '>=1.21.0'
      postcss: '>=8.0.9'
      tsx: ^4.8.1
      yaml: ^2.4.2
    peerDependenciesMeta:
      jiti:
        optional: true
      postcss:
        optional: true
      tsx:
        optional: true
      yaml:
        optional: true

  postgres-array@2.0.0:
    resolution: {integrity: sha512-VpZrUqU5A69eQyW2c5CA1jtLecCsN2U/bD6VilrFDWq5+5UIEVO7nazS3TEcHf1zuPYO/sqGvUvW62g86RXZuA==}
    engines: {node: '>=4'}

  postgres-bytea@1.0.0:
    resolution: {integrity: sha512-xy3pmLuQqRBZBXDULy7KbaitYqLcmxigw14Q5sj8QBVLqEwXfeybIKVWiqAXTlcvdvb0+xkOtDbfQMOf4lST1w==}
    engines: {node: '>=0.10.0'}

  postgres-date@1.0.7:
    resolution: {integrity: sha512-suDmjLVQg78nMK2UZ454hAG+OAW+HQPZ6n++TNDUX+L0+uUlLywnoxJKDou51Zm+zTCjrCl0Nq6J9C5hP9vK/Q==}
    engines: {node: '>=0.10.0'}

  postgres-interval@1.2.0:
    resolution: {integrity: sha512-9ZhXKM/rw350N1ovuWHbGxnGh/SNJ4cnxHiM0rxE4VN41wsg8P8zWn9hv/buK00RP4WvlOyr/RBDiptyxVbkZQ==}
    engines: {node: '>=0.10.0'}

  prebuild-install@7.1.3:
    resolution: {integrity: sha512-8Mf2cbV7x1cXPUILADGI3wuhfqWvtiLA1iclTDbFRZkgRQS0NqsPZphna9V+HyTEadheuPmjaJMsbzKQFOzLug==}
    engines: {node: '>=10'}
    hasBin: true

  pump@3.0.3:
    resolution: {integrity: sha512-todwxLMY7/heScKmntwQG8CXVkWUOdYxIvY2s0VWAAMh/nd8SoYiRaKjlr7+iCs984f2P8zvrfWcDDYVb73NfA==}

  punycode@2.3.1:
    resolution: {integrity: sha512-vYt7UD1U9Wg6138shLtLOvdAu+8DsC/ilFtEVHcH+wydcSpNE20AfSOduf6MkRFahL5FY7X1oU7nKVZFtfq8Fg==}
    engines: {node: '>=6'}

  rc@1.2.8:
    resolution: {integrity: sha512-y3bGgqKj3QBdxLbLkomlohkvsA8gdAiUQlSBJnBhfn+BPxg4bc62d8TcBW15wavDfgexCgccckhcZvywyQYPOw==}
    hasBin: true

  react@19.1.0:
    resolution: {integrity: sha512-FS+XFBNvn3GTAWq26joslQgWNoFu08F4kl0J4CgdNKADkdSGXQyTCnKteIAJy96Br6YbpEU1LSzV5dYtjMkMDg==}
    engines: {node: '>=0.10.0'}

  readable-stream@3.6.2:
    resolution: {integrity: sha512-9u/sniCrY3D5WdsERHzHE4G2YCXqoG5FTHUiCC4SIbr6XcLZBY05ya9EKjYek9O5xOAwjGq+1JdGBAS7Q9ScoA==}
    engines: {node: '>= 6'}

  readdirp@4.1.2:
    resolution: {integrity: sha512-GDhwkLfywWL2s6vEjyhri+eXmfH6j1L7JE27WhqLeYzoh/A3DBaYGEj2H/HFZCn/kMfim73FXxEJTw06WtxQwg==}
    engines: {node: '>= 14.18.0'}

  resolve-from@5.0.0:
    resolution: {integrity: sha512-qYg9KP24dD5qka9J47d0aVky0N+b4fTU89LN9iDnjB5waksiC49rvMB0PrUJQGoTmH50XPiqOvAjDfaijGxYZw==}
    engines: {node: '>=8'}

  rollup@4.44.0:
    resolution: {integrity: sha512-qHcdEzLCiktQIfwBq420pn2dP+30uzqYxv9ETm91wdt2R9AFcWfjNAmje4NWlnCIQ5RMTzVf0ZyisOKqHR6RwA==}
    engines: {node: '>=18.0.0', npm: '>=8.0.0'}
    hasBin: true

  safe-buffer@5.2.1:
    resolution: {integrity: sha512-rp3So07KcdmmKbGvgaNxQSJr7bGVSVk5S9Eq1F+ppbRo70+YeaDxkw5Dd8NPN+GD6bjnYm2VuPuCXmpuYvmCXQ==}

  secure-json-parse@2.7.0:
    resolution: {integrity: sha512-6aU+Rwsezw7VR8/nyvKTx8QpWH9FrcYiXXlqC4z5d5XQBDRqtbfsRjnwGyqbi3gddNtWHuEk9OANUotL26qKUw==}

  semver@7.7.2:
    resolution: {integrity: sha512-RF0Fw+rO5AMf9MAyaRXI4AV0Ulj5lMHqVxxdSgiVbixSCXoEmmX/jk0CuJw4+3SqroYO9VoUh+HcuJivvtJemA==}
    engines: {node: '>=10'}
    hasBin: true

  sentiment@5.0.2:
    resolution: {integrity: sha512-ZeC3y0JsOYTdwujt5uOd7ILJNilbgFzUtg/LEG4wUv43LayFNLZ28ec8+Su+h3saHlJmIwYxBzfDHHZuiMA15g==}
    engines: {node: '>=8.0'}

  shebang-command@2.0.0:
    resolution: {integrity: sha512-kHxr2zZpYtdmrN1qDjrrX/Z1rR1kG8Dx+gkpK1G4eXmvXswmcE1hTWBWYUzlraYw1/yZp6YuDY77YtvbN0dmDA==}
    engines: {node: '>=8'}

  shebang-regex@3.0.0:
    resolution: {integrity: sha512-7++dFhtcx3353uBaq8DDR4NuxBetBzC7ZQOhmTQInHEd6bSrXdiEyzCvG07Z44UYdLShWUyXt5M/yhz8ekcb1A==}
    engines: {node: '>=8'}

  signal-exit@4.1.0:
    resolution: {integrity: sha512-bzyZ1e88w9O1iNJbKnOlvYTrWPDl46O1bG0D3XInv+9tkPrxrN8jUUTiFlDkkmKWgn1M6CfIA13SuGqOa9Korw==}
    engines: {node: '>=14'}

  simple-concat@1.0.1:
    resolution: {integrity: sha512-cSFtAPtRhljv69IK0hTVZQ+OfE9nePi/rtJmw5UjHeVyVroEqJXP1sFztKUy1qU+xvz3u/sfYJLa947b7nAN2Q==}

  simple-get@4.0.1:
    resolution: {integrity: sha512-brv7p5WgH0jmQJr1ZDDfKDOSeWWg+OVypG99A/5vYGPqJ6pxiaHLy8nxtFjBA7oMa01ebA9gfh1uMCFqOuXxvA==}

  source-map@0.8.0-beta.0:
    resolution: {integrity: sha512-2ymg6oRBpebeZi9UUNsgQ89bhx01TcTkmNTGnNO88imTmbSgy4nfujrgVEFKWpMTEGA11EDkTt7mqObTPdigIA==}
    engines: {node: '>= 8'}

  sparse-bitfield@3.0.3:
    resolution: {integrity: sha512-kvzhi7vqKTfkh0PZU+2D2PIllw2ymqJKujUcyPMd9Y75Nv4nPbGJZXNhxsgdQab2BmlDct1YnfQCguEvHr7VsQ==}

  split2@4.2.0:
    resolution: {integrity: sha512-UcjcJOWknrNkF6PLX83qcHM6KHgVKNkV62Y8a5uYDVv9ydGQVwAHMKqHdJje1VTWpljG0WYpCDhrCdAOYH4TWg==}
    engines: {node: '>= 10.x'}

  stream-browserify@3.0.0:
    resolution: {integrity: sha512-H73RAHsVBapbim0tU2JwwOiXUj+fikfiaoYAKHF3VJfA0pe2BCzkhAHBlLG6REzE+2WNZcxOXjK7lkso+9euLA==}

  string-comparisons@0.0.20:
    resolution: {integrity: sha512-y4olT6kNPH0xbRbs1YaDSXtYhI8RQXB56di4oa0kc0dQrqw0WqZs9jAYtuw+mviSjF1vkTTKcshw2V0g9qa7Kg==}

  string-width@4.2.3:
    resolution: {integrity: sha512-wKyQRQpjJ0sIp62ErSZdGsjMJWsap5oRNihHhu6G7JVO/9jIB6UyevL+tXuOqrng8j/cxKTWyWUwvSTriiZz/g==}
    engines: {node: '>=8'}

  string-width@5.1.2:
    resolution: {integrity: sha512-HnLOCR3vjcY8beoNLtcjZ5/nxn2afmME6lhrDrebokqMap+XbeW8n9TXpPDOqdGK5qcI3oT0GKTW6wC7EMiVqA==}
    engines: {node: '>=12'}

  string_decoder@1.3.0:
    resolution: {integrity: sha512-hkRX8U1WjJFd8LsDJ2yQ/wWWxaopEsABU1XfkM8A+j0+85JAGppt16cr1Whg6KIbb4okU6Mql6BOj+uup/wKeA==}

  strip-ansi@6.0.1:
    resolution: {integrity: sha512-Y38VPSHcqkFrCpFnQ9vuSXmquuv5oXOKpGeT6aGrr3o3Gc9AlVa6JBfUSOCnbxGGZF+/0ooI7KrPuUSztUdU5A==}
    engines: {node: '>=8'}

  strip-ansi@7.1.0:
    resolution: {integrity: sha512-iq6eVVI64nQQTRYq2KtEg2d2uU7LElhTJwsH4YzIHZshxlgZms/wIc4VoDQTlG/IvVIrBKG06CrZnp0qv7hkcQ==}
    engines: {node: '>=12'}

  strip-json-comments@2.0.1:
    resolution: {integrity: sha512-4gB8na07fecVVkOI6Rs4e7T6NOTki5EmL7TUduTs6bu3EdnSycntVJ4re8kgZA+wx9IueI2Y11bfbgwtzuE0KQ==}
    engines: {node: '>=0.10.0'}

  strnum@1.1.2:
    resolution: {integrity: sha512-vrN+B7DBIoTTZjnPNewwhx6cBA/H+IS7rfW68n7XxC1y7uoiGQBxaKzqucGUgavX15dJgiGztLJ8vxuEzwqBdA==}

  sucrase@3.35.0:
    resolution: {integrity: sha512-8EbVDiu9iN/nESwxeSxDKe0dunta1GOlHufmSSXxMD2z2/tMZpDMpvXQGsc+ajGo8y2uYUmixaSRUc/QPoQ0GA==}
    engines: {node: '>=16 || 14 >=14.17'}
    hasBin: true

  swr@2.3.3:
    resolution: {integrity: sha512-dshNvs3ExOqtZ6kJBaAsabhPdHyeY4P2cKwRCniDVifBMoG/SVI7tfLWqPXriVspf2Rg4tPzXJTnwaihIeFw2A==}
    peerDependencies:
      react: ^16.11.0 || ^17.0.0 || ^18.0.0 || ^19.0.0

  tar-fs@2.1.3:
    resolution: {integrity: sha512-090nwYJDmlhwFwEW3QQl+vaNnxsO2yVsd45eTKRBzSzu+hlb1w2K9inVq5b0ngXuLVqQ4ApvsUHHnu/zQNkWAg==}

  tar-stream@2.2.0:
    resolution: {integrity: sha512-ujeqbceABgwMZxEJnk2HDY2DlnUZ+9oEcb1KzTVfYHio0UE6dG71n60d8D2I4qNvleWrrXpmjpt7vZeF1LnMZQ==}
    engines: {node: '>=6'}

  thenify-all@1.6.0:
    resolution: {integrity: sha512-RNxQH/qI8/t3thXJDwcstUO4zeqo64+Uy/+sNVRBx4Xn2OX+OZ9oP+iJnNFqplFra2ZUVeKCSa2oVWi3T4uVmA==}
    engines: {node: '>=0.8'}

  thenify@3.3.1:
    resolution: {integrity: sha512-RVZSIV5IG10Hk3enotrhvz0T9em6cyHBLkH/YAZuKqd8hRkKhSfCGIcP2KUY0EPxndzANBmNllzWPwak+bheSw==}

  throttleit@2.1.0:
    resolution: {integrity: sha512-nt6AMGKW1p/70DF/hGBdJB57B8Tspmbp5gfJ8ilhLnt7kkr2ye7hzD6NVG8GGErk2HWF34igrL2CXmNIkzKqKw==}
    engines: {node: '>=18'}

  tinyexec@0.3.2:
    resolution: {integrity: sha512-KQQR9yN7R5+OSwaK0XQoj22pwHoTlgYqmUscPYoknOoWCWfj/5/ABTMRi69FrKU5ffPVh5QcFikpWJI/P1ocHA==}

  tinyglobby@0.2.14:
    resolution: {integrity: sha512-tX5e7OM1HnYr2+a2C/4V0htOcSQcoSTH9KgJnVvNm5zm/cyEWKJ7j7YutsH9CxMdtOkkLFy2AHrMci9IM8IPZQ==}
    engines: {node: '>=12.0.0'}

  tr46@0.0.3:
    resolution: {integrity: sha512-N3WMsuqV66lT30CrXNbEjx4GEwlow3v6rr4mCcv6prnfwhS01rkgyFdjPNBYd9br7LpXV1+Emh01fHnq2Gdgrw==}

  tr46@1.0.1:
    resolution: {integrity: sha512-dTpowEjclQ7Kgx5SdBkqRzVhERQXov8/l9Ft9dVM9fmg0W0KQSVaXX9T4i6twCPNtYiZM53lpSSUAwJbFPOHxA==}

  tr46@5.1.1:
    resolution: {integrity: sha512-hdF5ZgjTqgAntKkklYw0R03MG2x/bSzTtkxmIRw/sTNV8YXsCJ1tfLAX23lhxhHJlEf3CRCOCGGWw3vI3GaSPw==}
    engines: {node: '>=18'}

  tree-kill@1.2.2:
    resolution: {integrity: sha512-L0Orpi8qGpRG//Nd+H90vFB+3iHnue1zSSGmNOOCh1GLJ7rUKVwV2HvijphGQS2UmhUZewS9VgvxYIdgr+fG1A==}
    hasBin: true

  ts-interface-checker@0.1.13:
    resolution: {integrity: sha512-Y/arvbn+rrz3JCKl9C4kVNfTfSm2/mEp5FSz5EsZSANGPSlQrpRI5M4PKF+mJnE52jOO90PnPSc3Ur3bTQw0gA==}

  tslib@2.8.1:
    resolution: {integrity: sha512-oJFu94HQb+KVduSUQL7wnpmqnfmLsOA/nAh6b6EH0wCEoK0/mPeXU6c3wKDV83MkOuHPRHtSXKKU99IBazS/2w==}

  tsup@8.5.0:
    resolution: {integrity: sha512-VmBp77lWNQq6PfuMqCHD3xWl22vEoWsKajkF8t+yMBawlUS8JzEI+vOVMeuNZIuMML8qXRizFKi9oD5glKQVcQ==}
    engines: {node: '>=18'}
    hasBin: true
    peerDependencies:
      '@microsoft/api-extractor': ^7.36.0
      '@swc/core': ^1
      postcss: ^8.4.12
      typescript: '>=4.5.0'
    peerDependenciesMeta:
      '@microsoft/api-extractor':
        optional: true
      '@swc/core':
        optional: true
      postcss:
        optional: true
      typescript:
        optional: true

  tunnel-agent@0.6.0:
    resolution: {integrity: sha512-McnNiV1l8RYeY8tBgEpuodCC1mLUdbSN+CYBL7kJsJNInOP8UjDDEwdk6Mw60vdLLrr5NHKZhMAOSrR2NZuQ+w==}

  typescript@5.8.3:
    resolution: {integrity: sha512-p1diW6TqL9L07nNxvRMM7hMMw4c5XOo/1ibL4aAIGmSAt9slTE1Xgw5KWuof2uTOvCg9BY7ZRi+GaF+7sfgPeQ==}
    engines: {node: '>=14.17'}
    hasBin: true

  ufo@1.6.1:
    resolution: {integrity: sha512-9a4/uxlTWJ4+a5i0ooc1rU7C7YOw3wT+UGqdeNNHWnOF9qcMBgLRS+4IYUqbczewFx4mLEig6gawh7X6mFlEkA==}

  uncrypto@0.1.3:
    resolution: {integrity: sha512-Ql87qFHB3s/De2ClA9e0gsnS6zXG27SkTiSJwjCc9MebbfapQfuPzumMIUMi38ezPZVNFcHI9sUIepeQfw8J8Q==}

  undici-types@5.26.5:
    resolution: {integrity: sha512-JlCMO+ehdEIKqlFxk6IfVoAUVmgz7cU7zD/h9XZ0qzeosSHmUJVOzSQvvYSYWXkFXC+IfLKSIffhv0sVZup6pA==}

  undici-types@7.8.0:
    resolution: {integrity: sha512-9UJ2xGDvQ43tYyVMpuHlsgApydB8ZKfVYTsLDhXkFL/6gfkp+U8xTGdh8pMJv1SpZna0zxG1DwsKZsreLbXBxw==}

  use-sync-external-store@1.5.0:
    resolution: {integrity: sha512-Rb46I4cGGVBmjamjphe8L/UnvJD+uPPtTkNvX5mZgqdbavhI4EbgIWJiIHXJ8bc/i9EQGPRh4DwEURJ552Do0A==}
    peerDependencies:
      react: ^16.8.0 || ^17.0.0 || ^18.0.0 || ^19.0.0

  util-deprecate@1.0.2:
    resolution: {integrity: sha512-EPD5q1uXyFxJpCrLnCc1nHnq3gOa6DZBocAIiI2TaSCA7VCJ1UJDMagCzIkXNsUYfD1daK//LTEQ8xiIbrHtcw==}

  uuid@9.0.1:
    resolution: {integrity: sha512-b+1eJOlsR9K8HJpow9Ok3fiWOWSIcIzXodvv0rQjVoOVNpWMpxf1wZNpt4y9h10odCNrqnYp1OBzRktckBe3sA==}
    hasBin: true

  web-streams-polyfill@4.0.0-beta.3:
    resolution: {integrity: sha512-QW95TCTaHmsYfHDybGMwO5IJIM93I/6vTRk+daHTWFPhwh+C8Cg7j7XyKrwrj8Ib6vYXe0ocYNrmzY4xAAN6ug==}
    engines: {node: '>= 14'}

  webidl-conversions@3.0.1:
    resolution: {integrity: sha512-2JAn3z8AR6rjK8Sm8orRC0h/bcl/DqL7tRPdGZ4I1CjdF+EaMLmYxBHyXuKL849eucPFhvBoxMsflfOb8kxaeQ==}

  webidl-conversions@4.0.2:
    resolution: {integrity: sha512-YQ+BmxuTgd6UXZW3+ICGfyqRyHXVlD5GtQr5+qjiNW7bF0cqrzX500HVXPBOvgXb5YnzDd+h0zqyv61KUD7+Sg==}

  webidl-conversions@7.0.0:
    resolution: {integrity: sha512-VwddBukDzu71offAQR975unBIGqfKZpM+8ZX6ySk8nYhVoo5CYaZyzt3YBvYtRtO+aoGlqxPg/B87NGVZ/fu6g==}
    engines: {node: '>=12'}

  whatwg-url@14.2.0:
    resolution: {integrity: sha512-De72GdQZzNTUBBChsXueQUnPKDkg/5A5zp7pFDuQAj5UFoENpiACU0wlCvzpAGnTkj++ihpKwKyYewn/XNUbKw==}
    engines: {node: '>=18'}

  whatwg-url@5.0.0:
    resolution: {integrity: sha512-saE57nupxk6v3HY35+jzBwYa0rKSy0XR8JSxZPwgLr7ys0IBzhGviA1/TUGJLmSVqs8pb9AnvICXEuOHLprYTw==}

  whatwg-url@7.1.0:
    resolution: {integrity: sha512-WUu7Rg1DroM7oQvGWfOiAK21n74Gg+T4elXEQYkOhtyLeWiJFoOGLXPKI/9gzIie9CtwVLm8wtw6YJdKyxSjeg==}

  which@2.0.2:
    resolution: {integrity: sha512-BLI3Tl1TW3Pvl70l3yq3Y64i+awpwXqsGBYWkkqMtnbXgrMD+yj7rhW0kuEDxzJaYXGjEW5ogapKNMEKNMjibA==}
    engines: {node: '>= 8'}
    hasBin: true

  wrap-ansi@7.0.0:
    resolution: {integrity: sha512-YVGIj2kamLSTxw6NsZjoBxfSwsn0ycdesmc4p+Q21c5zPuZ1pl+NfxVdxPtdHvmNVOQ6XSYG4AUtyt/Fi7D16Q==}
    engines: {node: '>=10'}

  wrap-ansi@8.1.0:
    resolution: {integrity: sha512-si7QWI6zUMq56bESFvagtmzMdGOtoxfR+Sez11Mobfc7tm+VkUckk9bW2UeffTGVUbOksxmSw0AA2gs8g71NCQ==}
    engines: {node: '>=12'}

  wrappy@1.0.2:
    resolution: {integrity: sha512-l4Sp/DRseor9wL6EvV2+TuQn63dMkPjZ/sp9XkghTEbV9KlPS1xUsZ3u7/IQO4wxtcFB4bgpQPRcR3QCvezPcQ==}

  xtend@4.0.2:
    resolution: {integrity: sha512-LKYU1iAXJXUgAXn9URjiu+MWhyUXHsvfp7mcuYm9dSUKK0/CjtrUwFAxD82/mCWbtLsGjFIad0wIsod4zrTAEQ==}
    engines: {node: '>=0.4'}

  zod-to-json-schema@3.24.5:
    resolution: {integrity: sha512-/AuWwMP+YqiPbsJx5D6TfgRTc4kTLjsh5SOcd4bLsfUg2RcEXrFMJl1DGgdHy2aCfsIA/cr/1JM0xcB2GZji8g==}
    peerDependencies:
      zod: ^3.24.1

  zod@3.25.67:
    resolution: {integrity: sha512-idA2YXwpCdqUSKRCACDE6ItZD9TZzy3OZMtpfLoh6oPR47lipysRrJfjzMqFxQ3uJuUPyUeWe1r9vLH33xO/Qw==}

snapshots:

  '@ai-sdk/anthropic@1.2.12(zod@3.25.67)':
    dependencies:
      '@ai-sdk/provider': 1.1.3
      '@ai-sdk/provider-utils': 2.2.8(zod@3.25.67)
      zod: 3.25.67

  '@ai-sdk/google@1.2.19(zod@3.25.67)':
    dependencies:
      '@ai-sdk/provider': 1.1.3
      '@ai-sdk/provider-utils': 2.2.8(zod@3.25.67)
      zod: 3.25.67

  '@ai-sdk/groq@1.2.9(zod@3.25.67)':
    dependencies:
      '@ai-sdk/provider': 1.1.3
      '@ai-sdk/provider-utils': 2.2.8(zod@3.25.67)
      zod: 3.25.67

  '@ai-sdk/openai@1.3.22(zod@3.25.67)':
    dependencies:
      '@ai-sdk/provider': 1.1.3
      '@ai-sdk/provider-utils': 2.2.8(zod@3.25.67)
      zod: 3.25.67

  '@ai-sdk/provider-utils@2.2.0(zod@3.25.67)':
    dependencies:
      '@ai-sdk/provider': 1.1.0
      eventsource-parser: 3.0.2
      nanoid: 3.3.11
      secure-json-parse: 2.7.0
      zod: 3.25.67

  '@ai-sdk/provider-utils@2.2.8(zod@3.25.67)':
    dependencies:
      '@ai-sdk/provider': 1.1.3
      nanoid: 3.3.11
      secure-json-parse: 2.7.0
      zod: 3.25.67

  '@ai-sdk/provider@1.1.0':
    dependencies:
      json-schema: 0.4.0

  '@ai-sdk/provider@1.1.3':
    dependencies:
      json-schema: 0.4.0

  '@ai-sdk/react@1.2.0(react@19.1.0)(zod@3.25.67)':
    dependencies:
      '@ai-sdk/provider-utils': 2.2.0(zod@3.25.67)
      '@ai-sdk/ui-utils': 1.2.0(zod@3.25.67)
      react: 19.1.0
      swr: 2.3.3(react@19.1.0)
      throttleit: 2.1.0
    optionalDependencies:
      zod: 3.25.67

  '@ai-sdk/ui-utils@1.2.0(zod@3.25.67)':
    dependencies:
      '@ai-sdk/provider': 1.1.0
      '@ai-sdk/provider-utils': 2.2.0(zod@3.25.67)
      zod: 3.25.67
      zod-to-json-schema: 3.24.5(zod@3.25.67)

  '@anthropic-ai/sdk@0.36.3':
    dependencies:
      '@types/node': 18.19.112
      '@types/node-fetch': 2.6.12
      abort-controller: 3.0.0
      agentkeepalive: 4.6.0
      form-data-encoder: 1.7.2
      formdata-node: 4.4.1
      node-fetch: 2.7.0
    transitivePeerDependencies:
      - encoding

  '@aws-crypto/crc32@5.2.0':
    dependencies:
      '@aws-crypto/util': 5.2.0
      '@aws-sdk/types': 3.821.0
      tslib: 2.8.1

  '@aws-crypto/crc32c@5.2.0':
    dependencies:
      '@aws-crypto/util': 5.2.0
      '@aws-sdk/types': 3.821.0
      tslib: 2.8.1

  '@aws-crypto/sha1-browser@5.2.0':
    dependencies:
      '@aws-crypto/supports-web-crypto': 5.2.0
      '@aws-crypto/util': 5.2.0
      '@aws-sdk/types': 3.821.0
      '@aws-sdk/util-locate-window': 3.804.0
      '@smithy/util-utf8': 2.3.0
      tslib: 2.8.1

  '@aws-crypto/sha256-browser@5.2.0':
    dependencies:
      '@aws-crypto/sha256-js': 5.2.0
      '@aws-crypto/supports-web-crypto': 5.2.0
      '@aws-crypto/util': 5.2.0
      '@aws-sdk/types': 3.821.0
      '@aws-sdk/util-locate-window': 3.804.0
      '@smithy/util-utf8': 2.3.0
      tslib: 2.8.1

  '@aws-crypto/sha256-js@5.2.0':
    dependencies:
      '@aws-crypto/util': 5.2.0
      '@aws-sdk/types': 3.821.0
      tslib: 2.8.1

  '@aws-crypto/supports-web-crypto@5.2.0':
    dependencies:
      tslib: 2.8.1

  '@aws-crypto/util@5.2.0':
    dependencies:
      '@aws-sdk/types': 3.821.0
      '@smithy/util-utf8': 2.3.0
      tslib: 2.8.1

  '@aws-sdk/client-dynamodb@3.830.0':
    dependencies:
      '@aws-crypto/sha256-browser': 5.2.0
      '@aws-crypto/sha256-js': 5.2.0
      '@aws-sdk/core': 3.826.0
      '@aws-sdk/credential-provider-node': 3.830.0
      '@aws-sdk/middleware-endpoint-discovery': 3.821.0
      '@aws-sdk/middleware-host-header': 3.821.0
      '@aws-sdk/middleware-logger': 3.821.0
      '@aws-sdk/middleware-recursion-detection': 3.821.0
      '@aws-sdk/middleware-user-agent': 3.828.0
      '@aws-sdk/region-config-resolver': 3.821.0
      '@aws-sdk/types': 3.821.0
      '@aws-sdk/util-endpoints': 3.828.0
      '@aws-sdk/util-user-agent-browser': 3.821.0
      '@aws-sdk/util-user-agent-node': 3.828.0
      '@smithy/config-resolver': 4.1.4
      '@smithy/core': 3.5.3
      '@smithy/fetch-http-handler': 5.0.4
      '@smithy/hash-node': 4.0.4
      '@smithy/invalid-dependency': 4.0.4
      '@smithy/middleware-content-length': 4.0.4
      '@smithy/middleware-endpoint': 4.1.11
      '@smithy/middleware-retry': 4.1.12
      '@smithy/middleware-serde': 4.0.8
      '@smithy/middleware-stack': 4.0.4
      '@smithy/node-config-provider': 4.1.3
      '@smithy/node-http-handler': 4.0.6
      '@smithy/protocol-http': 5.1.2
      '@smithy/smithy-client': 4.4.3
      '@smithy/types': 4.3.1
      '@smithy/url-parser': 4.0.4
      '@smithy/util-base64': 4.0.0
      '@smithy/util-body-length-browser': 4.0.0
      '@smithy/util-body-length-node': 4.0.0
      '@smithy/util-defaults-mode-browser': 4.0.19
      '@smithy/util-defaults-mode-node': 4.0.19
      '@smithy/util-endpoints': 3.0.6
      '@smithy/util-middleware': 4.0.4
      '@smithy/util-retry': 4.0.5
      '@smithy/util-utf8': 4.0.0
      '@smithy/util-waiter': 4.0.5
      '@types/uuid': 9.0.8
      tslib: 2.8.1
      uuid: 9.0.1
    transitivePeerDependencies:
      - aws-crt

  '@aws-sdk/client-s3@3.832.0':
    dependencies:
      '@aws-crypto/sha1-browser': 5.2.0
      '@aws-crypto/sha256-browser': 5.2.0
      '@aws-crypto/sha256-js': 5.2.0
      '@aws-sdk/core': 3.826.0
      '@aws-sdk/credential-provider-node': 3.830.0
      '@aws-sdk/middleware-bucket-endpoint': 3.830.0
      '@aws-sdk/middleware-expect-continue': 3.821.0
      '@aws-sdk/middleware-flexible-checksums': 3.826.0
      '@aws-sdk/middleware-host-header': 3.821.0
      '@aws-sdk/middleware-location-constraint': 3.821.0
      '@aws-sdk/middleware-logger': 3.821.0
      '@aws-sdk/middleware-recursion-detection': 3.821.0
      '@aws-sdk/middleware-sdk-s3': 3.826.0
      '@aws-sdk/middleware-ssec': 3.821.0
      '@aws-sdk/middleware-user-agent': 3.828.0
      '@aws-sdk/region-config-resolver': 3.821.0
      '@aws-sdk/signature-v4-multi-region': 3.826.0
      '@aws-sdk/types': 3.821.0
      '@aws-sdk/util-endpoints': 3.828.0
      '@aws-sdk/util-user-agent-browser': 3.821.0
      '@aws-sdk/util-user-agent-node': 3.828.0
      '@aws-sdk/xml-builder': 3.821.0
      '@smithy/config-resolver': 4.1.4
      '@smithy/core': 3.5.3
      '@smithy/eventstream-serde-browser': 4.0.4
      '@smithy/eventstream-serde-config-resolver': 4.1.2
      '@smithy/eventstream-serde-node': 4.0.4
      '@smithy/fetch-http-handler': 5.0.4
      '@smithy/hash-blob-browser': 4.0.4
      '@smithy/hash-node': 4.0.4
      '@smithy/hash-stream-node': 4.0.4
      '@smithy/invalid-dependency': 4.0.4
      '@smithy/md5-js': 4.0.4
      '@smithy/middleware-content-length': 4.0.4
      '@smithy/middleware-endpoint': 4.1.11
      '@smithy/middleware-retry': 4.1.12
      '@smithy/middleware-serde': 4.0.8
      '@smithy/middleware-stack': 4.0.4
      '@smithy/node-config-provider': 4.1.3
      '@smithy/node-http-handler': 4.0.6
      '@smithy/protocol-http': 5.1.2
      '@smithy/smithy-client': 4.4.3
      '@smithy/types': 4.3.1
      '@smithy/url-parser': 4.0.4
      '@smithy/util-base64': 4.0.0
      '@smithy/util-body-length-browser': 4.0.0
      '@smithy/util-body-length-node': 4.0.0
      '@smithy/util-defaults-mode-browser': 4.0.19
      '@smithy/util-defaults-mode-node': 4.0.19
      '@smithy/util-endpoints': 3.0.6
      '@smithy/util-middleware': 4.0.4
      '@smithy/util-retry': 4.0.5
      '@smithy/util-stream': 4.2.2
      '@smithy/util-utf8': 4.0.0
      '@smithy/util-waiter': 4.0.5
      '@types/uuid': 9.0.8
      tslib: 2.8.1
      uuid: 9.0.1
    transitivePeerDependencies:
      - aws-crt

  '@aws-sdk/client-sso@3.830.0':
    dependencies:
      '@aws-crypto/sha256-browser': 5.2.0
      '@aws-crypto/sha256-js': 5.2.0
      '@aws-sdk/core': 3.826.0
      '@aws-sdk/middleware-host-header': 3.821.0
      '@aws-sdk/middleware-logger': 3.821.0
      '@aws-sdk/middleware-recursion-detection': 3.821.0
      '@aws-sdk/middleware-user-agent': 3.828.0
      '@aws-sdk/region-config-resolver': 3.821.0
      '@aws-sdk/types': 3.821.0
      '@aws-sdk/util-endpoints': 3.828.0
      '@aws-sdk/util-user-agent-browser': 3.821.0
      '@aws-sdk/util-user-agent-node': 3.828.0
      '@smithy/config-resolver': 4.1.4
      '@smithy/core': 3.5.3
      '@smithy/fetch-http-handler': 5.0.4
      '@smithy/hash-node': 4.0.4
      '@smithy/invalid-dependency': 4.0.4
      '@smithy/middleware-content-length': 4.0.4
      '@smithy/middleware-endpoint': 4.1.11
      '@smithy/middleware-retry': 4.1.12
      '@smithy/middleware-serde': 4.0.8
      '@smithy/middleware-stack': 4.0.4
      '@smithy/node-config-provider': 4.1.3
      '@smithy/node-http-handler': 4.0.6
      '@smithy/protocol-http': 5.1.2
      '@smithy/smithy-client': 4.4.3
      '@smithy/types': 4.3.1
      '@smithy/url-parser': 4.0.4
      '@smithy/util-base64': 4.0.0
      '@smithy/util-body-length-browser': 4.0.0
      '@smithy/util-body-length-node': 4.0.0
      '@smithy/util-defaults-mode-browser': 4.0.19
      '@smithy/util-defaults-mode-node': 4.0.19
      '@smithy/util-endpoints': 3.0.6
      '@smithy/util-middleware': 4.0.4
      '@smithy/util-retry': 4.0.5
      '@smithy/util-utf8': 4.0.0
      tslib: 2.8.1
    transitivePeerDependencies:
      - aws-crt

  '@aws-sdk/core@3.826.0':
    dependencies:
      '@aws-sdk/types': 3.821.0
      '@aws-sdk/xml-builder': 3.821.0
      '@smithy/core': 3.5.3
      '@smithy/node-config-provider': 4.1.3
      '@smithy/property-provider': 4.0.4
      '@smithy/protocol-http': 5.1.2
      '@smithy/signature-v4': 5.1.2
      '@smithy/smithy-client': 4.4.3
      '@smithy/types': 4.3.1
      '@smithy/util-base64': 4.0.0
      '@smithy/util-body-length-browser': 4.0.0
      '@smithy/util-middleware': 4.0.4
      '@smithy/util-utf8': 4.0.0
      fast-xml-parser: 4.4.1
      tslib: 2.8.1

  '@aws-sdk/credential-provider-env@3.826.0':
    dependencies:
      '@aws-sdk/core': 3.826.0
      '@aws-sdk/types': 3.821.0
      '@smithy/property-provider': 4.0.4
      '@smithy/types': 4.3.1
      tslib: 2.8.1

  '@aws-sdk/credential-provider-http@3.826.0':
    dependencies:
      '@aws-sdk/core': 3.826.0
      '@aws-sdk/types': 3.821.0
      '@smithy/fetch-http-handler': 5.0.4
      '@smithy/node-http-handler': 4.0.6
      '@smithy/property-provider': 4.0.4
      '@smithy/protocol-http': 5.1.2
      '@smithy/smithy-client': 4.4.3
      '@smithy/types': 4.3.1
      '@smithy/util-stream': 4.2.2
      tslib: 2.8.1

  '@aws-sdk/credential-provider-ini@3.830.0':
    dependencies:
      '@aws-sdk/core': 3.826.0
      '@aws-sdk/credential-provider-env': 3.826.0
      '@aws-sdk/credential-provider-http': 3.826.0
      '@aws-sdk/credential-provider-process': 3.826.0
      '@aws-sdk/credential-provider-sso': 3.830.0
      '@aws-sdk/credential-provider-web-identity': 3.830.0
      '@aws-sdk/nested-clients': 3.830.0
      '@aws-sdk/types': 3.821.0
      '@smithy/credential-provider-imds': 4.0.6
      '@smithy/property-provider': 4.0.4
      '@smithy/shared-ini-file-loader': 4.0.4
      '@smithy/types': 4.3.1
      tslib: 2.8.1
    transitivePeerDependencies:
      - aws-crt

  '@aws-sdk/credential-provider-node@3.830.0':
    dependencies:
      '@aws-sdk/credential-provider-env': 3.826.0
      '@aws-sdk/credential-provider-http': 3.826.0
      '@aws-sdk/credential-provider-ini': 3.830.0
      '@aws-sdk/credential-provider-process': 3.826.0
      '@aws-sdk/credential-provider-sso': 3.830.0
      '@aws-sdk/credential-provider-web-identity': 3.830.0
      '@aws-sdk/types': 3.821.0
      '@smithy/credential-provider-imds': 4.0.6
      '@smithy/property-provider': 4.0.4
      '@smithy/shared-ini-file-loader': 4.0.4
      '@smithy/types': 4.3.1
      tslib: 2.8.1
    transitivePeerDependencies:
      - aws-crt

  '@aws-sdk/credential-provider-process@3.826.0':
    dependencies:
      '@aws-sdk/core': 3.826.0
      '@aws-sdk/types': 3.821.0
      '@smithy/property-provider': 4.0.4
      '@smithy/shared-ini-file-loader': 4.0.4
      '@smithy/types': 4.3.1
      tslib: 2.8.1

  '@aws-sdk/credential-provider-sso@3.830.0':
    dependencies:
      '@aws-sdk/client-sso': 3.830.0
      '@aws-sdk/core': 3.826.0
      '@aws-sdk/token-providers': 3.830.0
      '@aws-sdk/types': 3.821.0
      '@smithy/property-provider': 4.0.4
      '@smithy/shared-ini-file-loader': 4.0.4
      '@smithy/types': 4.3.1
      tslib: 2.8.1
    transitivePeerDependencies:
      - aws-crt

  '@aws-sdk/credential-provider-web-identity@3.830.0':
    dependencies:
      '@aws-sdk/core': 3.826.0
      '@aws-sdk/nested-clients': 3.830.0
      '@aws-sdk/types': 3.821.0
      '@smithy/property-provider': 4.0.4
      '@smithy/types': 4.3.1
      tslib: 2.8.1
    transitivePeerDependencies:
      - aws-crt

  '@aws-sdk/endpoint-cache@3.804.0':
    dependencies:
      mnemonist: 0.38.3
      tslib: 2.8.1

  '@aws-sdk/lib-storage@3.832.0(@aws-sdk/client-s3@3.832.0)':
    dependencies:
      '@aws-sdk/client-s3': 3.832.0
      '@smithy/abort-controller': 4.0.4
      '@smithy/middleware-endpoint': 4.1.11
      '@smithy/smithy-client': 4.4.3
      buffer: 5.6.0
      events: 3.3.0
      stream-browserify: 3.0.0
      tslib: 2.8.1

  '@aws-sdk/middleware-bucket-endpoint@3.830.0':
    dependencies:
      '@aws-sdk/types': 3.821.0
      '@aws-sdk/util-arn-parser': 3.804.0
      '@smithy/node-config-provider': 4.1.3
      '@smithy/protocol-http': 5.1.2
      '@smithy/types': 4.3.1
      '@smithy/util-config-provider': 4.0.0
      tslib: 2.8.1

  '@aws-sdk/middleware-endpoint-discovery@3.821.0':
    dependencies:
      '@aws-sdk/endpoint-cache': 3.804.0
      '@aws-sdk/types': 3.821.0
      '@smithy/node-config-provider': 4.1.3
      '@smithy/protocol-http': 5.1.2
      '@smithy/types': 4.3.1
      tslib: 2.8.1

  '@aws-sdk/middleware-expect-continue@3.821.0':
    dependencies:
      '@aws-sdk/types': 3.821.0
      '@smithy/protocol-http': 5.1.2
      '@smithy/types': 4.3.1
      tslib: 2.8.1

  '@aws-sdk/middleware-flexible-checksums@3.826.0':
    dependencies:
      '@aws-crypto/crc32': 5.2.0
      '@aws-crypto/crc32c': 5.2.0
      '@aws-crypto/util': 5.2.0
      '@aws-sdk/core': 3.826.0
      '@aws-sdk/types': 3.821.0
      '@smithy/is-array-buffer': 4.0.0
      '@smithy/node-config-provider': 4.1.3
      '@smithy/protocol-http': 5.1.2
      '@smithy/types': 4.3.1
      '@smithy/util-middleware': 4.0.4
      '@smithy/util-stream': 4.2.2
      '@smithy/util-utf8': 4.0.0
      tslib: 2.8.1

  '@aws-sdk/middleware-host-header@3.821.0':
    dependencies:
      '@aws-sdk/types': 3.821.0
      '@smithy/protocol-http': 5.1.2
      '@smithy/types': 4.3.1
      tslib: 2.8.1

  '@aws-sdk/middleware-location-constraint@3.821.0':
    dependencies:
      '@aws-sdk/types': 3.821.0
      '@smithy/types': 4.3.1
      tslib: 2.8.1

  '@aws-sdk/middleware-logger@3.821.0':
    dependencies:
      '@aws-sdk/types': 3.821.0
      '@smithy/types': 4.3.1
      tslib: 2.8.1

  '@aws-sdk/middleware-recursion-detection@3.821.0':
    dependencies:
      '@aws-sdk/types': 3.821.0
      '@smithy/protocol-http': 5.1.2
      '@smithy/types': 4.3.1
      tslib: 2.8.1

  '@aws-sdk/middleware-sdk-s3@3.826.0':
    dependencies:
      '@aws-sdk/core': 3.826.0
      '@aws-sdk/types': 3.821.0
      '@aws-sdk/util-arn-parser': 3.804.0
      '@smithy/core': 3.5.3
      '@smithy/node-config-provider': 4.1.3
      '@smithy/protocol-http': 5.1.2
      '@smithy/signature-v4': 5.1.2
      '@smithy/smithy-client': 4.4.3
      '@smithy/types': 4.3.1
      '@smithy/util-config-provider': 4.0.0
      '@smithy/util-middleware': 4.0.4
      '@smithy/util-stream': 4.2.2
      '@smithy/util-utf8': 4.0.0
      tslib: 2.8.1

  '@aws-sdk/middleware-ssec@3.821.0':
    dependencies:
      '@aws-sdk/types': 3.821.0
      '@smithy/types': 4.3.1
      tslib: 2.8.1

  '@aws-sdk/middleware-user-agent@3.828.0':
    dependencies:
      '@aws-sdk/core': 3.826.0
      '@aws-sdk/types': 3.821.0
      '@aws-sdk/util-endpoints': 3.828.0
      '@smithy/core': 3.5.3
      '@smithy/protocol-http': 5.1.2
      '@smithy/types': 4.3.1
      tslib: 2.8.1

  '@aws-sdk/nested-clients@3.830.0':
    dependencies:
      '@aws-crypto/sha256-browser': 5.2.0
      '@aws-crypto/sha256-js': 5.2.0
      '@aws-sdk/core': 3.826.0
      '@aws-sdk/middleware-host-header': 3.821.0
      '@aws-sdk/middleware-logger': 3.821.0
      '@aws-sdk/middleware-recursion-detection': 3.821.0
      '@aws-sdk/middleware-user-agent': 3.828.0
      '@aws-sdk/region-config-resolver': 3.821.0
      '@aws-sdk/types': 3.821.0
      '@aws-sdk/util-endpoints': 3.828.0
      '@aws-sdk/util-user-agent-browser': 3.821.0
      '@aws-sdk/util-user-agent-node': 3.828.0
      '@smithy/config-resolver': 4.1.4
      '@smithy/core': 3.5.3
      '@smithy/fetch-http-handler': 5.0.4
      '@smithy/hash-node': 4.0.4
      '@smithy/invalid-dependency': 4.0.4
      '@smithy/middleware-content-length': 4.0.4
      '@smithy/middleware-endpoint': 4.1.11
      '@smithy/middleware-retry': 4.1.12
      '@smithy/middleware-serde': 4.0.8
      '@smithy/middleware-stack': 4.0.4
      '@smithy/node-config-provider': 4.1.3
      '@smithy/node-http-handler': 4.0.6
      '@smithy/protocol-http': 5.1.2
      '@smithy/smithy-client': 4.4.3
      '@smithy/types': 4.3.1
      '@smithy/url-parser': 4.0.4
      '@smithy/util-base64': 4.0.0
      '@smithy/util-body-length-browser': 4.0.0
      '@smithy/util-body-length-node': 4.0.0
      '@smithy/util-defaults-mode-browser': 4.0.19
      '@smithy/util-defaults-mode-node': 4.0.19
      '@smithy/util-endpoints': 3.0.6
      '@smithy/util-middleware': 4.0.4
      '@smithy/util-retry': 4.0.5
      '@smithy/util-utf8': 4.0.0
      tslib: 2.8.1
    transitivePeerDependencies:
      - aws-crt

  '@aws-sdk/region-config-resolver@3.821.0':
    dependencies:
      '@aws-sdk/types': 3.821.0
      '@smithy/node-config-provider': 4.1.3
      '@smithy/types': 4.3.1
      '@smithy/util-config-provider': 4.0.0
      '@smithy/util-middleware': 4.0.4
      tslib: 2.8.1

  '@aws-sdk/s3-request-presigner@3.832.0':
    dependencies:
      '@aws-sdk/signature-v4-multi-region': 3.826.0
      '@aws-sdk/types': 3.821.0
      '@aws-sdk/util-format-url': 3.821.0
      '@smithy/middleware-endpoint': 4.1.11
      '@smithy/protocol-http': 5.1.2
      '@smithy/smithy-client': 4.4.3
      '@smithy/types': 4.3.1
      tslib: 2.8.1

  '@aws-sdk/signature-v4-multi-region@3.826.0':
    dependencies:
      '@aws-sdk/middleware-sdk-s3': 3.826.0
      '@aws-sdk/types': 3.821.0
      '@smithy/protocol-http': 5.1.2
      '@smithy/signature-v4': 5.1.2
      '@smithy/types': 4.3.1
      tslib: 2.8.1

  '@aws-sdk/token-providers@3.830.0':
    dependencies:
      '@aws-sdk/core': 3.826.0
      '@aws-sdk/nested-clients': 3.830.0
      '@aws-sdk/types': 3.821.0
      '@smithy/property-provider': 4.0.4
      '@smithy/shared-ini-file-loader': 4.0.4
      '@smithy/types': 4.3.1
      tslib: 2.8.1
    transitivePeerDependencies:
      - aws-crt

  '@aws-sdk/types@3.821.0':
    dependencies:
      '@smithy/types': 4.3.1
      tslib: 2.8.1

  '@aws-sdk/util-arn-parser@3.804.0':
    dependencies:
      tslib: 2.8.1

  '@aws-sdk/util-endpoints@3.828.0':
    dependencies:
      '@aws-sdk/types': 3.821.0
      '@smithy/types': 4.3.1
      '@smithy/util-endpoints': 3.0.6
      tslib: 2.8.1

  '@aws-sdk/util-format-url@3.821.0':
    dependencies:
      '@aws-sdk/types': 3.821.0
      '@smithy/querystring-builder': 4.0.4
      '@smithy/types': 4.3.1
      tslib: 2.8.1

  '@aws-sdk/util-locate-window@3.804.0':
    dependencies:
      tslib: 2.8.1

  '@aws-sdk/util-user-agent-browser@3.821.0':
    dependencies:
      '@aws-sdk/types': 3.821.0
      '@smithy/types': 4.3.1
      bowser: 2.11.0
      tslib: 2.8.1

  '@aws-sdk/util-user-agent-node@3.828.0':
    dependencies:
      '@aws-sdk/middleware-user-agent': 3.828.0
      '@aws-sdk/types': 3.821.0
      '@smithy/node-config-provider': 4.1.3
      '@smithy/types': 4.3.1
      tslib: 2.8.1

  '@aws-sdk/xml-builder@3.821.0':
    dependencies:
      '@smithy/types': 4.3.1
      tslib: 2.8.1

  '@esbuild/aix-ppc64@0.25.5':
    optional: true

  '@esbuild/android-arm64@0.25.5':
    optional: true

  '@esbuild/android-arm@0.25.5':
    optional: true

  '@esbuild/android-x64@0.25.5':
    optional: true

  '@esbuild/darwin-arm64@0.25.5':
    optional: true

  '@esbuild/darwin-x64@0.25.5':
    optional: true

  '@esbuild/freebsd-arm64@0.25.5':
    optional: true

  '@esbuild/freebsd-x64@0.25.5':
    optional: true

  '@esbuild/linux-arm64@0.25.5':
    optional: true

  '@esbuild/linux-arm@0.25.5':
    optional: true

  '@esbuild/linux-ia32@0.25.5':
    optional: true

  '@esbuild/linux-loong64@0.25.5':
    optional: true

  '@esbuild/linux-mips64el@0.25.5':
    optional: true

  '@esbuild/linux-ppc64@0.25.5':
    optional: true

  '@esbuild/linux-riscv64@0.25.5':
    optional: true

  '@esbuild/linux-s390x@0.25.5':
    optional: true

  '@esbuild/linux-x64@0.25.5':
    optional: true

  '@esbuild/netbsd-arm64@0.25.5':
    optional: true

  '@esbuild/netbsd-x64@0.25.5':
    optional: true

  '@esbuild/openbsd-arm64@0.25.5':
    optional: true

  '@esbuild/openbsd-x64@0.25.5':
    optional: true

  '@esbuild/sunos-x64@0.25.5':
    optional: true

  '@esbuild/win32-arm64@0.25.5':
    optional: true

  '@esbuild/win32-ia32@0.25.5':
    optional: true

  '@esbuild/win32-x64@0.25.5':
    optional: true

  '@google/generative-ai@0.24.1': {}

  '@isaacs/cliui@8.0.2':
    dependencies:
      string-width: 5.1.2
      string-width-cjs: string-width@4.2.3
      strip-ansi: 7.1.0
      strip-ansi-cjs: strip-ansi@6.0.1
      wrap-ansi: 8.1.0
      wrap-ansi-cjs: wrap-ansi@7.0.0

  '@jridgewell/gen-mapping@0.3.8':
    dependencies:
      '@jridgewell/set-array': 1.2.1
      '@jridgewell/sourcemap-codec': 1.5.0
      '@jridgewell/trace-mapping': 0.3.25

  '@jridgewell/resolve-uri@3.1.2': {}

  '@jridgewell/set-array@1.2.1': {}

  '@jridgewell/sourcemap-codec@1.5.0': {}

  '@jridgewell/trace-mapping@0.3.25':
    dependencies:
      '@jridgewell/resolve-uri': 3.1.2
      '@jridgewell/sourcemap-codec': 1.5.0

  '@mongodb-js/saslprep@1.3.0':
    dependencies:
      sparse-bitfield: 3.0.3

  '@opentelemetry/api@1.9.0': {}

  '@pkgjs/parseargs@0.11.0':
    optional: true

  '@rollup/rollup-android-arm-eabi@4.44.0':
    optional: true

  '@rollup/rollup-android-arm64@4.44.0':
    optional: true

  '@rollup/rollup-darwin-arm64@4.44.0':
    optional: true

  '@rollup/rollup-darwin-x64@4.44.0':
    optional: true

  '@rollup/rollup-freebsd-arm64@4.44.0':
    optional: true

  '@rollup/rollup-freebsd-x64@4.44.0':
    optional: true

  '@rollup/rollup-linux-arm-gnueabihf@4.44.0':
    optional: true

  '@rollup/rollup-linux-arm-musleabihf@4.44.0':
    optional: true

  '@rollup/rollup-linux-arm64-gnu@4.44.0':
    optional: true

  '@rollup/rollup-linux-arm64-musl@4.44.0':
    optional: true

  '@rollup/rollup-linux-loongarch64-gnu@4.44.0':
    optional: true

  '@rollup/rollup-linux-powerpc64le-gnu@4.44.0':
    optional: true

  '@rollup/rollup-linux-riscv64-gnu@4.44.0':
    optional: true

  '@rollup/rollup-linux-riscv64-musl@4.44.0':
    optional: true

  '@rollup/rollup-linux-s390x-gnu@4.44.0':
    optional: true

  '@rollup/rollup-linux-x64-gnu@4.44.0':
    optional: true

  '@rollup/rollup-linux-x64-musl@4.44.0':
    optional: true

  '@rollup/rollup-win32-arm64-msvc@4.44.0':
    optional: true

  '@rollup/rollup-win32-ia32-msvc@4.44.0':
    optional: true

  '@rollup/rollup-win32-x64-msvc@4.44.0':
    optional: true

  '@smithy/abort-controller@4.0.4':
    dependencies:
      '@smithy/types': 4.3.1
      tslib: 2.8.1

  '@smithy/chunked-blob-reader-native@4.0.0':
    dependencies:
      '@smithy/util-base64': 4.0.0
      tslib: 2.8.1

  '@smithy/chunked-blob-reader@5.0.0':
    dependencies:
      tslib: 2.8.1

  '@smithy/config-resolver@4.1.4':
    dependencies:
      '@smithy/node-config-provider': 4.1.3
      '@smithy/types': 4.3.1
      '@smithy/util-config-provider': 4.0.0
      '@smithy/util-middleware': 4.0.4
      tslib: 2.8.1

  '@smithy/core@3.5.3':
    dependencies:
      '@smithy/middleware-serde': 4.0.8
      '@smithy/protocol-http': 5.1.2
      '@smithy/types': 4.3.1
      '@smithy/util-base64': 4.0.0
      '@smithy/util-body-length-browser': 4.0.0
      '@smithy/util-middleware': 4.0.4
      '@smithy/util-stream': 4.2.2
      '@smithy/util-utf8': 4.0.0
      tslib: 2.8.1

  '@smithy/credential-provider-imds@4.0.6':
    dependencies:
      '@smithy/node-config-provider': 4.1.3
      '@smithy/property-provider': 4.0.4
      '@smithy/types': 4.3.1
      '@smithy/url-parser': 4.0.4
      tslib: 2.8.1

  '@smithy/eventstream-codec@4.0.4':
    dependencies:
      '@aws-crypto/crc32': 5.2.0
      '@smithy/types': 4.3.1
      '@smithy/util-hex-encoding': 4.0.0
      tslib: 2.8.1

  '@smithy/eventstream-serde-browser@4.0.4':
    dependencies:
      '@smithy/eventstream-serde-universal': 4.0.4
      '@smithy/types': 4.3.1
      tslib: 2.8.1

  '@smithy/eventstream-serde-config-resolver@4.1.2':
    dependencies:
      '@smithy/types': 4.3.1
      tslib: 2.8.1

  '@smithy/eventstream-serde-node@4.0.4':
    dependencies:
      '@smithy/eventstream-serde-universal': 4.0.4
      '@smithy/types': 4.3.1
      tslib: 2.8.1

  '@smithy/eventstream-serde-universal@4.0.4':
    dependencies:
      '@smithy/eventstream-codec': 4.0.4
      '@smithy/types': 4.3.1
      tslib: 2.8.1

  '@smithy/fetch-http-handler@5.0.4':
    dependencies:
      '@smithy/protocol-http': 5.1.2
      '@smithy/querystring-builder': 4.0.4
      '@smithy/types': 4.3.1
      '@smithy/util-base64': 4.0.0
      tslib: 2.8.1

  '@smithy/hash-blob-browser@4.0.4':
    dependencies:
      '@smithy/chunked-blob-reader': 5.0.0
      '@smithy/chunked-blob-reader-native': 4.0.0
      '@smithy/types': 4.3.1
      tslib: 2.8.1

  '@smithy/hash-node@4.0.4':
    dependencies:
      '@smithy/types': 4.3.1
      '@smithy/util-buffer-from': 4.0.0
      '@smithy/util-utf8': 4.0.0
      tslib: 2.8.1

  '@smithy/hash-stream-node@4.0.4':
    dependencies:
      '@smithy/types': 4.3.1
      '@smithy/util-utf8': 4.0.0
      tslib: 2.8.1

  '@smithy/invalid-dependency@4.0.4':
    dependencies:
      '@smithy/types': 4.3.1
      tslib: 2.8.1

  '@smithy/is-array-buffer@2.2.0':
    dependencies:
      tslib: 2.8.1

  '@smithy/is-array-buffer@4.0.0':
    dependencies:
      tslib: 2.8.1

  '@smithy/md5-js@4.0.4':
    dependencies:
      '@smithy/types': 4.3.1
      '@smithy/util-utf8': 4.0.0
      tslib: 2.8.1

  '@smithy/middleware-content-length@4.0.4':
    dependencies:
      '@smithy/protocol-http': 5.1.2
      '@smithy/types': 4.3.1
      tslib: 2.8.1

  '@smithy/middleware-endpoint@4.1.11':
    dependencies:
      '@smithy/core': 3.5.3
      '@smithy/middleware-serde': 4.0.8
      '@smithy/node-config-provider': 4.1.3
      '@smithy/shared-ini-file-loader': 4.0.4
      '@smithy/types': 4.3.1
      '@smithy/url-parser': 4.0.4
      '@smithy/util-middleware': 4.0.4
      tslib: 2.8.1

  '@smithy/middleware-retry@4.1.12':
    dependencies:
      '@smithy/node-config-provider': 4.1.3
      '@smithy/protocol-http': 5.1.2
      '@smithy/service-error-classification': 4.0.5
      '@smithy/smithy-client': 4.4.3
      '@smithy/types': 4.3.1
      '@smithy/util-middleware': 4.0.4
      '@smithy/util-retry': 4.0.5
      tslib: 2.8.1
      uuid: 9.0.1

  '@smithy/middleware-serde@4.0.8':
    dependencies:
      '@smithy/protocol-http': 5.1.2
      '@smithy/types': 4.3.1
      tslib: 2.8.1

  '@smithy/middleware-stack@4.0.4':
    dependencies:
      '@smithy/types': 4.3.1
      tslib: 2.8.1

  '@smithy/node-config-provider@4.1.3':
    dependencies:
      '@smithy/property-provider': 4.0.4
      '@smithy/shared-ini-file-loader': 4.0.4
      '@smithy/types': 4.3.1
      tslib: 2.8.1

  '@smithy/node-http-handler@4.0.6':
    dependencies:
      '@smithy/abort-controller': 4.0.4
      '@smithy/protocol-http': 5.1.2
      '@smithy/querystring-builder': 4.0.4
      '@smithy/types': 4.3.1
      tslib: 2.8.1

  '@smithy/property-provider@4.0.4':
    dependencies:
      '@smithy/types': 4.3.1
      tslib: 2.8.1

  '@smithy/protocol-http@5.1.2':
    dependencies:
      '@smithy/types': 4.3.1
      tslib: 2.8.1

  '@smithy/querystring-builder@4.0.4':
    dependencies:
      '@smithy/types': 4.3.1
      '@smithy/util-uri-escape': 4.0.0
      tslib: 2.8.1

  '@smithy/querystring-parser@4.0.4':
    dependencies:
      '@smithy/types': 4.3.1
      tslib: 2.8.1

  '@smithy/service-error-classification@4.0.5':
    dependencies:
      '@smithy/types': 4.3.1

  '@smithy/shared-ini-file-loader@4.0.4':
    dependencies:
      '@smithy/types': 4.3.1
      tslib: 2.8.1

  '@smithy/signature-v4@5.1.2':
    dependencies:
      '@smithy/is-array-buffer': 4.0.0
      '@smithy/protocol-http': 5.1.2
      '@smithy/types': 4.3.1
      '@smithy/util-hex-encoding': 4.0.0
      '@smithy/util-middleware': 4.0.4
      '@smithy/util-uri-escape': 4.0.0
      '@smithy/util-utf8': 4.0.0
      tslib: 2.8.1

  '@smithy/smithy-client@4.4.3':
    dependencies:
      '@smithy/core': 3.5.3
      '@smithy/middleware-endpoint': 4.1.11
      '@smithy/middleware-stack': 4.0.4
      '@smithy/protocol-http': 5.1.2
      '@smithy/types': 4.3.1
      '@smithy/util-stream': 4.2.2
      tslib: 2.8.1

  '@smithy/types@4.3.1':
    dependencies:
      tslib: 2.8.1

  '@smithy/url-parser@4.0.4':
    dependencies:
      '@smithy/querystring-parser': 4.0.4
      '@smithy/types': 4.3.1
      tslib: 2.8.1

  '@smithy/util-base64@4.0.0':
    dependencies:
      '@smithy/util-buffer-from': 4.0.0
      '@smithy/util-utf8': 4.0.0
      tslib: 2.8.1

  '@smithy/util-body-length-browser@4.0.0':
    dependencies:
      tslib: 2.8.1

  '@smithy/util-body-length-node@4.0.0':
    dependencies:
      tslib: 2.8.1

  '@smithy/util-buffer-from@2.2.0':
    dependencies:
      '@smithy/is-array-buffer': 2.2.0
      tslib: 2.8.1

  '@smithy/util-buffer-from@4.0.0':
    dependencies:
      '@smithy/is-array-buffer': 4.0.0
      tslib: 2.8.1

  '@smithy/util-config-provider@4.0.0':
    dependencies:
      tslib: 2.8.1

  '@smithy/util-defaults-mode-browser@4.0.19':
    dependencies:
      '@smithy/property-provider': 4.0.4
      '@smithy/smithy-client': 4.4.3
      '@smithy/types': 4.3.1
      bowser: 2.11.0
      tslib: 2.8.1

  '@smithy/util-defaults-mode-node@4.0.19':
    dependencies:
      '@smithy/config-resolver': 4.1.4
      '@smithy/credential-provider-imds': 4.0.6
      '@smithy/node-config-provider': 4.1.3
      '@smithy/property-provider': 4.0.4
      '@smithy/smithy-client': 4.4.3
      '@smithy/types': 4.3.1
      tslib: 2.8.1

  '@smithy/util-endpoints@3.0.6':
    dependencies:
      '@smithy/node-config-provider': 4.1.3
      '@smithy/types': 4.3.1
      tslib: 2.8.1

  '@smithy/util-hex-encoding@4.0.0':
    dependencies:
      tslib: 2.8.1

  '@smithy/util-middleware@4.0.4':
    dependencies:
      '@smithy/types': 4.3.1
      tslib: 2.8.1

  '@smithy/util-retry@4.0.5':
    dependencies:
      '@smithy/service-error-classification': 4.0.5
      '@smithy/types': 4.3.1
      tslib: 2.8.1

  '@smithy/util-stream@4.2.2':
    dependencies:
      '@smithy/fetch-http-handler': 5.0.4
      '@smithy/node-http-handler': 4.0.6
      '@smithy/types': 4.3.1
      '@smithy/util-base64': 4.0.0
      '@smithy/util-buffer-from': 4.0.0
      '@smithy/util-hex-encoding': 4.0.0
      '@smithy/util-utf8': 4.0.0
      tslib: 2.8.1

  '@smithy/util-uri-escape@4.0.0':
    dependencies:
      tslib: 2.8.1

  '@smithy/util-utf8@2.3.0':
    dependencies:
      '@smithy/util-buffer-from': 2.2.0
      tslib: 2.8.1

  '@smithy/util-utf8@4.0.0':
    dependencies:
      '@smithy/util-buffer-from': 4.0.0
      tslib: 2.8.1

  '@smithy/util-waiter@4.0.5':
    dependencies:
      '@smithy/abort-controller': 4.0.4
      '@smithy/types': 4.3.1
      tslib: 2.8.1

  '@types/better-sqlite3@7.6.13':
    dependencies:
      '@types/node': 24.0.3

  '@types/diff-match-patch@1.0.36': {}

  '@types/estree@1.0.8': {}

  '@types/node-fetch@2.6.12':
    dependencies:
      '@types/node': 18.19.112
      form-data: 4.0.3

  '@types/node@18.19.112':
    dependencies:
      undici-types: 5.26.5

  '@types/node@24.0.3':
    dependencies:
      undici-types: 7.8.0

  '@types/pg@8.15.4':
    dependencies:
      '@types/node': 24.0.3
      pg-protocol: 1.10.2
      pg-types: 2.2.0

  '@types/sentiment@5.0.4': {}

  '@types/uuid@9.0.8': {}

  '@types/webidl-conversions@7.0.3': {}

  '@types/whatwg-url@11.0.5':
    dependencies:
      '@types/webidl-conversions': 7.0.3

  '@upstash/redis@1.25.1':
    dependencies:
      crypto-js: 4.2.0

  '@upstash/redis@1.35.0':
    dependencies:
      uncrypto: 0.1.3

  '@vercel/kv@1.0.1':
    dependencies:
      '@upstash/redis': 1.25.1

  abort-controller@3.0.0:
    dependencies:
      event-target-shim: 5.0.1

  acorn@8.15.0: {}

  agentkeepalive@4.6.0:
    dependencies:
      humanize-ms: 1.2.1

  ai@4.2.0(react@19.1.0)(zod@3.25.67):
    dependencies:
      '@ai-sdk/provider': 1.1.0
      '@ai-sdk/provider-utils': 2.2.0(zod@3.25.67)
      '@ai-sdk/react': 1.2.0(react@19.1.0)(zod@3.25.67)
      '@ai-sdk/ui-utils': 1.2.0(zod@3.25.67)
      '@opentelemetry/api': 1.9.0
      eventsource-parser: 3.0.2
      jsondiffpatch: 0.6.0
      zod: 3.25.67
    optionalDependencies:
      react: 19.1.0

  ansi-regex@5.0.1: {}

  ansi-regex@6.1.0: {}

  ansi-styles@4.3.0:
    dependencies:
      color-convert: 2.0.1

  ansi-styles@6.2.1: {}

  any-promise@1.3.0: {}

  asynckit@0.4.0: {}

  balanced-match@1.0.2: {}

<<<<<<< HEAD
  base64-js@1.5.1: {}

  better-sqlite3@11.10.0:
    dependencies:
      bindings: 1.5.0
      prebuild-install: 7.1.3

  bindings@1.5.0:
    dependencies:
      file-uri-to-path: 1.0.0

  bl@4.1.0:
    dependencies:
      buffer: 5.7.1
      inherits: 2.0.4
      readable-stream: 3.6.2

  bowser@2.11.0: {}

=======
>>>>>>> 94c606a9
  brace-expansion@2.0.2:
    dependencies:
      balanced-match: 1.0.2

  bson@6.10.4: {}

  buffer@5.6.0:
    dependencies:
      base64-js: 1.5.1
      ieee754: 1.2.1

  buffer@5.7.1:
    dependencies:
      base64-js: 1.5.1
      ieee754: 1.2.1

  bundle-require@5.1.0(esbuild@0.25.5):
    dependencies:
      esbuild: 0.25.5
      load-tsconfig: 0.2.5

  cac@6.7.14: {}

  call-bind-apply-helpers@1.0.2:
    dependencies:
      es-errors: 1.3.0
      function-bind: 1.1.2

  chalk@5.4.1: {}

  chokidar@4.0.3:
    dependencies:
      readdirp: 4.1.2

  chownr@1.1.4: {}

  color-convert@2.0.1:
    dependencies:
      color-name: 1.1.4

  color-name@1.1.4: {}

  combined-stream@1.0.8:
    dependencies:
      delayed-stream: 1.0.0

  commander@4.1.1: {}

  confbox@0.1.8: {}

  consola@3.4.2: {}

  cross-spawn@7.0.6:
    dependencies:
      path-key: 3.1.1
      shebang-command: 2.0.0
      which: 2.0.2

  crypto-js@4.2.0: {}

  debug@4.4.1:
    dependencies:
      ms: 2.1.3

  decompress-response@6.0.0:
    dependencies:
      mimic-response: 3.1.0

  deep-extend@0.6.0: {}

  delayed-stream@1.0.0: {}

  dequal@2.0.3: {}

  detect-libc@2.0.4: {}

  diff-match-patch@1.0.5: {}

  dunder-proto@1.0.1:
    dependencies:
      call-bind-apply-helpers: 1.0.2
      es-errors: 1.3.0
      gopd: 1.2.0

  eastasianwidth@0.2.0: {}

  emoji-regex@8.0.0: {}

  emoji-regex@9.2.2: {}

  end-of-stream@1.4.5:
    dependencies:
      once: 1.4.0

  es-define-property@1.0.1: {}

  es-errors@1.3.0: {}

  es-object-atoms@1.1.1:
    dependencies:
      es-errors: 1.3.0

  es-set-tostringtag@2.1.0:
    dependencies:
      es-errors: 1.3.0
      get-intrinsic: 1.3.0
      has-tostringtag: 1.0.2
      hasown: 2.0.2

  esbuild@0.25.5:
    optionalDependencies:
      '@esbuild/aix-ppc64': 0.25.5
      '@esbuild/android-arm': 0.25.5
      '@esbuild/android-arm64': 0.25.5
      '@esbuild/android-x64': 0.25.5
      '@esbuild/darwin-arm64': 0.25.5
      '@esbuild/darwin-x64': 0.25.5
      '@esbuild/freebsd-arm64': 0.25.5
      '@esbuild/freebsd-x64': 0.25.5
      '@esbuild/linux-arm': 0.25.5
      '@esbuild/linux-arm64': 0.25.5
      '@esbuild/linux-ia32': 0.25.5
      '@esbuild/linux-loong64': 0.25.5
      '@esbuild/linux-mips64el': 0.25.5
      '@esbuild/linux-ppc64': 0.25.5
      '@esbuild/linux-riscv64': 0.25.5
      '@esbuild/linux-s390x': 0.25.5
      '@esbuild/linux-x64': 0.25.5
      '@esbuild/netbsd-arm64': 0.25.5
      '@esbuild/netbsd-x64': 0.25.5
      '@esbuild/openbsd-arm64': 0.25.5
      '@esbuild/openbsd-x64': 0.25.5
      '@esbuild/sunos-x64': 0.25.5
      '@esbuild/win32-arm64': 0.25.5
      '@esbuild/win32-ia32': 0.25.5
      '@esbuild/win32-x64': 0.25.5

  event-target-shim@5.0.1: {}

  events@3.3.0: {}

  eventsource-parser@3.0.2: {}

<<<<<<< HEAD
  expand-template@2.0.3: {}

  fast-xml-parser@4.4.1:
    dependencies:
      strnum: 1.1.2

=======
>>>>>>> 94c606a9
  fdir@6.4.6(picomatch@4.0.2):
    optionalDependencies:
      picomatch: 4.0.2

  file-uri-to-path@1.0.0: {}

  fix-dts-default-cjs-exports@1.0.1:
    dependencies:
      magic-string: 0.30.17
      mlly: 1.7.4
      rollup: 4.44.0

  foreground-child@3.3.1:
    dependencies:
      cross-spawn: 7.0.6
      signal-exit: 4.1.0

  form-data-encoder@1.7.2: {}

  form-data@4.0.3:
    dependencies:
      asynckit: 0.4.0
      combined-stream: 1.0.8
      es-set-tostringtag: 2.1.0
      hasown: 2.0.2
      mime-types: 2.1.35

  formdata-node@4.4.1:
    dependencies:
      node-domexception: 1.0.0
      web-streams-polyfill: 4.0.0-beta.3

  fs-constants@1.0.0: {}

  fsevents@2.3.3:
    optional: true

  function-bind@1.1.2: {}

  get-intrinsic@1.3.0:
    dependencies:
      call-bind-apply-helpers: 1.0.2
      es-define-property: 1.0.1
      es-errors: 1.3.0
      es-object-atoms: 1.1.1
      function-bind: 1.1.2
      get-proto: 1.0.1
      gopd: 1.2.0
      has-symbols: 1.1.0
      hasown: 2.0.2
      math-intrinsics: 1.1.0

  get-proto@1.0.1:
    dependencies:
      dunder-proto: 1.0.1
      es-object-atoms: 1.1.1

  github-from-package@0.0.0: {}

  glob@10.4.5:
    dependencies:
      foreground-child: 3.3.1
      jackspeak: 3.4.3
      minimatch: 9.0.5
      minipass: 7.1.2
      package-json-from-dist: 1.0.1
      path-scurry: 1.11.1

  gopd@1.2.0: {}

  has-symbols@1.1.0: {}

  has-tostringtag@1.0.2:
    dependencies:
      has-symbols: 1.1.0

  hasown@2.0.2:
    dependencies:
      function-bind: 1.1.2

  humanize-ms@1.2.1:
    dependencies:
      ms: 2.1.3

  ieee754@1.2.1: {}

  inherits@2.0.4: {}

  ini@1.3.8: {}

  is-fullwidth-code-point@3.0.0: {}

  isexe@2.0.0: {}

  jackspeak@3.4.3:
    dependencies:
      '@isaacs/cliui': 8.0.2
    optionalDependencies:
      '@pkgjs/parseargs': 0.11.0

  joycon@3.1.1: {}

  json-schema@0.4.0: {}

  jsondiffpatch@0.6.0:
    dependencies:
      '@types/diff-match-patch': 1.0.36
      chalk: 5.4.1
      diff-match-patch: 1.0.5

  lilconfig@3.1.3: {}

  lines-and-columns@1.2.4: {}

  load-tsconfig@0.2.5: {}

  lodash.sortby@4.7.0: {}

  lru-cache@10.4.3: {}

  magic-string@0.30.17:
    dependencies:
      '@jridgewell/sourcemap-codec': 1.5.0

  math-intrinsics@1.1.0: {}

  memory-pager@1.5.0: {}

  mime-db@1.52.0: {}

  mime-types@2.1.35:
    dependencies:
      mime-db: 1.52.0

  mimic-response@3.1.0: {}

  minimatch@9.0.5:
    dependencies:
      brace-expansion: 2.0.2
<<<<<<< HEAD

  minimist@1.2.8: {}
=======
>>>>>>> 94c606a9

  minipass@7.1.2: {}

  mkdirp-classic@0.5.3: {}

  mlly@1.7.4:
    dependencies:
      acorn: 8.15.0
      pathe: 2.0.3
      pkg-types: 1.3.1
      ufo: 1.6.1

  mnemonist@0.38.3:
    dependencies:
      obliterator: 1.6.1

  mongodb-connection-string-url@3.0.2:
    dependencies:
      '@types/whatwg-url': 11.0.5
      whatwg-url: 14.2.0

  mongodb@6.17.0:
    dependencies:
      '@mongodb-js/saslprep': 1.3.0
      bson: 6.10.4
      mongodb-connection-string-url: 3.0.2

  ms@2.1.3: {}

  mz@2.7.0:
    dependencies:
      any-promise: 1.3.0
      object-assign: 4.1.1
      thenify-all: 1.6.0

  nanoid@3.3.11: {}

  napi-build-utils@2.0.0: {}

  node-abi@3.75.0:
    dependencies:
      semver: 7.7.2

  node-domexception@1.0.0: {}

  node-fetch@2.7.0:
    dependencies:
      whatwg-url: 5.0.0

  object-assign@4.1.1: {}

<<<<<<< HEAD
  obliterator@1.6.1: {}

  once@1.4.0:
    dependencies:
      wrappy: 1.0.2

  openai@4.104.0(zod@3.25.67):
    dependencies:
=======
  openai@4.104.0(zod@3.25.67):
    dependencies:
>>>>>>> 94c606a9
      '@types/node': 18.19.112
      '@types/node-fetch': 2.6.12
      abort-controller: 3.0.0
      agentkeepalive: 4.6.0
      form-data-encoder: 1.7.2
      formdata-node: 4.4.1
      node-fetch: 2.7.0
    optionalDependencies:
      zod: 3.25.67
    transitivePeerDependencies:
      - encoding

  package-json-from-dist@1.0.1: {}

  path-key@3.1.1: {}

  path-scurry@1.11.1:
    dependencies:
      lru-cache: 10.4.3
      minipass: 7.1.2

  pathe@2.0.3: {}

  pg-cloudflare@1.2.6:
    optional: true

  pg-connection-string@2.9.1: {}

  pg-int8@1.0.1: {}

  pg-pool@3.10.1(pg@8.16.2):
    dependencies:
      pg: 8.16.2

  pg-protocol@1.10.2: {}

  pg-types@2.2.0:
    dependencies:
      pg-int8: 1.0.1
      postgres-array: 2.0.0
      postgres-bytea: 1.0.0
      postgres-date: 1.0.7
      postgres-interval: 1.2.0

  pg@8.16.2:
    dependencies:
      pg-connection-string: 2.9.1
      pg-pool: 3.10.1(pg@8.16.2)
      pg-protocol: 1.10.2
      pg-types: 2.2.0
      pgpass: 1.0.5
    optionalDependencies:
      pg-cloudflare: 1.2.6

  pgpass@1.0.5:
    dependencies:
      split2: 4.2.0

  picocolors@1.1.1: {}

  picomatch@4.0.2: {}

  pirates@4.0.7: {}

  pkg-types@1.3.1:
    dependencies:
      confbox: 0.1.8
      mlly: 1.7.4
      pathe: 2.0.3

  postcss-load-config@6.0.1:
    dependencies:
      lilconfig: 3.1.3

  postgres-array@2.0.0: {}

  postgres-bytea@1.0.0: {}

  postgres-date@1.0.7: {}

  postgres-interval@1.2.0:
    dependencies:
      xtend: 4.0.2

  prebuild-install@7.1.3:
    dependencies:
      detect-libc: 2.0.4
      expand-template: 2.0.3
      github-from-package: 0.0.0
      minimist: 1.2.8
      mkdirp-classic: 0.5.3
      napi-build-utils: 2.0.0
      node-abi: 3.75.0
      pump: 3.0.3
      rc: 1.2.8
      simple-get: 4.0.1
      tar-fs: 2.1.3
      tunnel-agent: 0.6.0

  pump@3.0.3:
    dependencies:
      end-of-stream: 1.4.5
      once: 1.4.0

  punycode@2.3.1: {}

  rc@1.2.8:
    dependencies:
      deep-extend: 0.6.0
      ini: 1.3.8
      minimist: 1.2.8
      strip-json-comments: 2.0.1

  react@19.1.0: {}

  readable-stream@3.6.2:
    dependencies:
      inherits: 2.0.4
      string_decoder: 1.3.0
      util-deprecate: 1.0.2

  readdirp@4.1.2: {}

  resolve-from@5.0.0: {}

  rollup@4.44.0:
    dependencies:
      '@types/estree': 1.0.8
    optionalDependencies:
      '@rollup/rollup-android-arm-eabi': 4.44.0
      '@rollup/rollup-android-arm64': 4.44.0
      '@rollup/rollup-darwin-arm64': 4.44.0
      '@rollup/rollup-darwin-x64': 4.44.0
      '@rollup/rollup-freebsd-arm64': 4.44.0
      '@rollup/rollup-freebsd-x64': 4.44.0
      '@rollup/rollup-linux-arm-gnueabihf': 4.44.0
      '@rollup/rollup-linux-arm-musleabihf': 4.44.0
      '@rollup/rollup-linux-arm64-gnu': 4.44.0
      '@rollup/rollup-linux-arm64-musl': 4.44.0
      '@rollup/rollup-linux-loongarch64-gnu': 4.44.0
      '@rollup/rollup-linux-powerpc64le-gnu': 4.44.0
      '@rollup/rollup-linux-riscv64-gnu': 4.44.0
      '@rollup/rollup-linux-riscv64-musl': 4.44.0
      '@rollup/rollup-linux-s390x-gnu': 4.44.0
      '@rollup/rollup-linux-x64-gnu': 4.44.0
      '@rollup/rollup-linux-x64-musl': 4.44.0
      '@rollup/rollup-win32-arm64-msvc': 4.44.0
      '@rollup/rollup-win32-ia32-msvc': 4.44.0
      '@rollup/rollup-win32-x64-msvc': 4.44.0
      fsevents: 2.3.3

  safe-buffer@5.2.1: {}

  secure-json-parse@2.7.0: {}

  semver@7.7.2: {}

  sentiment@5.0.2: {}

  shebang-command@2.0.0:
    dependencies:
      shebang-regex: 3.0.0

  shebang-regex@3.0.0: {}

  signal-exit@4.1.0: {}

  simple-concat@1.0.1: {}

  simple-get@4.0.1:
    dependencies:
      decompress-response: 6.0.0
      once: 1.4.0
      simple-concat: 1.0.1

  source-map@0.8.0-beta.0:
    dependencies:
      whatwg-url: 7.1.0

  sparse-bitfield@3.0.3:
    dependencies:
      memory-pager: 1.5.0

  split2@4.2.0: {}

  stream-browserify@3.0.0:
    dependencies:
      inherits: 2.0.4
      readable-stream: 3.6.2

  string-comparisons@0.0.20: {}

  string-width@4.2.3:
    dependencies:
      emoji-regex: 8.0.0
      is-fullwidth-code-point: 3.0.0
      strip-ansi: 6.0.1

  string-width@5.1.2:
    dependencies:
      eastasianwidth: 0.2.0
      emoji-regex: 9.2.2
      strip-ansi: 7.1.0

  string_decoder@1.3.0:
    dependencies:
      safe-buffer: 5.2.1

  strip-ansi@6.0.1:
    dependencies:
      ansi-regex: 5.0.1

  strip-ansi@7.1.0:
    dependencies:
      ansi-regex: 6.1.0

  strip-json-comments@2.0.1: {}

  strnum@1.1.2: {}

  sucrase@3.35.0:
    dependencies:
      '@jridgewell/gen-mapping': 0.3.8
      commander: 4.1.1
      glob: 10.4.5
      lines-and-columns: 1.2.4
      mz: 2.7.0
      pirates: 4.0.7
      ts-interface-checker: 0.1.13

  swr@2.3.3(react@19.1.0):
    dependencies:
      dequal: 2.0.3
      react: 19.1.0
      use-sync-external-store: 1.5.0(react@19.1.0)

  tar-fs@2.1.3:
    dependencies:
      chownr: 1.1.4
      mkdirp-classic: 0.5.3
      pump: 3.0.3
      tar-stream: 2.2.0

  tar-stream@2.2.0:
    dependencies:
      bl: 4.1.0
      end-of-stream: 1.4.5
      fs-constants: 1.0.0
      inherits: 2.0.4
      readable-stream: 3.6.2

  thenify-all@1.6.0:
    dependencies:
      thenify: 3.3.1

  thenify@3.3.1:
    dependencies:
      any-promise: 1.3.0

  throttleit@2.1.0: {}

  tinyexec@0.3.2: {}

  tinyglobby@0.2.14:
    dependencies:
      fdir: 6.4.6(picomatch@4.0.2)
      picomatch: 4.0.2

  tr46@0.0.3: {}

  tr46@1.0.1:
    dependencies:
      punycode: 2.3.1

  tr46@5.1.1:
    dependencies:
      punycode: 2.3.1

  tree-kill@1.2.2: {}

  ts-interface-checker@0.1.13: {}

  tslib@2.8.1: {}

  tsup@8.5.0(typescript@5.8.3):
    dependencies:
      bundle-require: 5.1.0(esbuild@0.25.5)
      cac: 6.7.14
      chokidar: 4.0.3
      consola: 3.4.2
      debug: 4.4.1
      esbuild: 0.25.5
      fix-dts-default-cjs-exports: 1.0.1
      joycon: 3.1.1
      picocolors: 1.1.1
      postcss-load-config: 6.0.1
      resolve-from: 5.0.0
      rollup: 4.44.0
      source-map: 0.8.0-beta.0
      sucrase: 3.35.0
      tinyexec: 0.3.2
      tinyglobby: 0.2.14
      tree-kill: 1.2.2
    optionalDependencies:
      typescript: 5.8.3
    transitivePeerDependencies:
      - jiti
      - supports-color
      - tsx
      - yaml

  tunnel-agent@0.6.0:
    dependencies:
      safe-buffer: 5.2.1

  typescript@5.8.3: {}

  ufo@1.6.1: {}

  uncrypto@0.1.3: {}

  undici-types@5.26.5: {}

  undici-types@7.8.0: {}

  use-sync-external-store@1.5.0(react@19.1.0):
    dependencies:
      react: 19.1.0

  util-deprecate@1.0.2: {}

  uuid@9.0.1: {}

  web-streams-polyfill@4.0.0-beta.3: {}

  webidl-conversions@3.0.1: {}

  webidl-conversions@4.0.2: {}

  webidl-conversions@7.0.0: {}

  whatwg-url@14.2.0:
    dependencies:
      tr46: 5.1.1
      webidl-conversions: 7.0.0

  whatwg-url@5.0.0:
    dependencies:
      tr46: 0.0.3
      webidl-conversions: 3.0.1

  whatwg-url@7.1.0:
    dependencies:
      lodash.sortby: 4.7.0
      tr46: 1.0.1
      webidl-conversions: 4.0.2

  which@2.0.2:
    dependencies:
      isexe: 2.0.0

  wrap-ansi@7.0.0:
    dependencies:
      ansi-styles: 4.3.0
      string-width: 4.2.3
      strip-ansi: 6.0.1

  wrap-ansi@8.1.0:
    dependencies:
      ansi-styles: 6.2.1
      string-width: 5.1.2
      strip-ansi: 7.1.0

<<<<<<< HEAD
  wrappy@1.0.2: {}

  xtend@4.0.2: {}

=======
>>>>>>> 94c606a9
  zod-to-json-schema@3.24.5(zod@3.25.67):
    dependencies:
      zod: 3.25.67

  zod@3.25.67: {}<|MERGE_RESOLUTION|>--- conflicted
+++ resolved
@@ -35,12 +35,9 @@
       ai:
         specifier: 4.2.0
         version: 4.2.0(react@19.1.0)(zod@3.25.67)
-<<<<<<< HEAD
       better-sqlite3:
         specifier: ^11.10.0
         version: 11.10.0
-=======
->>>>>>> 94c606a9
       openai:
         specifier: ^4.83.0
         version: 4.104.0(zod@3.25.67)
@@ -846,15 +843,12 @@
 
   '@types/node@18.19.112':
     resolution: {integrity: sha512-i+Vukt9POdS/MBI7YrrkkI5fMfwFtOjphSmt4WXYLfwqsfr6z/HdCx7LqT9M7JktGob8WNgj8nFB4TbGNE4Cog==}
-<<<<<<< HEAD
 
   '@types/node@24.0.3':
     resolution: {integrity: sha512-R4I/kzCYAdRLzfiCabn9hxWfbuHS573x+r0dJMkkzThEa7pbrcDWK+9zu3e7aBOouf+rQAciqPFMnxwr0aWgKg==}
 
   '@types/pg@8.15.4':
     resolution: {integrity: sha512-I6UNVBAoYbvuWkkU3oosC8yxqH21f4/Jc4DK71JLG3dT2mdlGe1z+ep/LQGXaKaOgcvUrsQoPRqfgtMcvZiJhg==}
-=======
->>>>>>> 94c606a9
 
   '@types/sentiment@5.0.4':
     resolution: {integrity: sha512-6FL0CYijhnrR3gHbu7boAJn8zRCekJXBPfIHLkIgWbkY+hz5Dwfsq79FM7l/tLZKuEgQWktnzf6JqV2UCWKrbg==}
@@ -926,7 +920,6 @@
   balanced-match@1.0.2:
     resolution: {integrity: sha512-3oSeUO0TMV67hN1AmbXsK4yaqU7tjiHlbxRDZOpH0KW9+CeX4bRAaX0Anxt0tx2MrpRpWwQaPwIlISEJhYU5Pw==}
 
-<<<<<<< HEAD
   base64-js@1.5.1:
     resolution: {integrity: sha512-AKpaYlHn8t4SVbOHCy+b5+KKgvR4vrsD8vbvrbiQJps7fKDTkjkDry6ji0rUJjC0kzbNePLwzxq8iypo41qeWA==}
 
@@ -954,10 +947,6 @@
 
   buffer@5.7.1:
     resolution: {integrity: sha512-EHcyIPBQ4BSGlvjB16k5KgAJ27CIsHY/2JBmCRReo48y9rQ3MaUzWX3KVlBa4U7MyX02HdVj0K7C3WaB3ju7FQ==}
-=======
-  brace-expansion@2.0.2:
-    resolution: {integrity: sha512-Jt0vHyM+jmUBqojB7E1NIYadt0vI0Qxjxd2TErW94wDz+E2LAm5vKMXXwg6ZZBTHPuUlDgQHKXvjGBdfcF1ZDQ==}
->>>>>>> 94c606a9
 
   bundle-require@5.1.0:
     resolution: {integrity: sha512-3WrrOuZiyaaZPWiEt4G3+IffISVC9HYlWueJEBWED4ZH4aIAC2PnkdnuRrR94M+w6yGWn4AglWtJtBI8YqvgoA==}
@@ -1094,7 +1083,6 @@
     resolution: {integrity: sha512-6RxOBZ/cYgd8usLwsEl+EC09Au/9BcmCKYF2/xbml6DNczf7nv0MQb+7BA2F+li6//I+28VNlQR37XfQtcAJuA==}
     engines: {node: '>=18.0.0'}
 
-<<<<<<< HEAD
   expand-template@2.0.3:
     resolution: {integrity: sha512-XYfuKMvj4O35f/pOXLObndIRvyQ+/+6AhODh+OKWj9S9498pHHn/IMszH+gt0fBCRWMNfk1ZSp5x3AifmnI2vg==}
     engines: {node: '>=6'}
@@ -1103,8 +1091,6 @@
     resolution: {integrity: sha512-xkjOecfnKGkSsOwtZ5Pz7Us/T6mrbPQrq0nh+aCO5V9nk5NLWmasAHumTKjiPJPWANe+kAZ84Jc8ooJkzZ88Sw==}
     hasBin: true
 
-=======
->>>>>>> 94c606a9
   fdir@6.4.6:
     resolution: {integrity: sha512-hiFoqpyZcfNm1yc4u8oWCf9A2c4D3QjCrks3zmoVKVxpQRzmPNar1hUJcBG2RQHvEVGDN+Jm81ZheVLAQMK6+w==}
     peerDependencies:
@@ -2947,7 +2933,6 @@
 
   balanced-match@1.0.2: {}
 
-<<<<<<< HEAD
   base64-js@1.5.1: {}
 
   better-sqlite3@11.10.0:
@@ -2967,8 +2952,6 @@
 
   bowser@2.11.0: {}
 
-=======
->>>>>>> 94c606a9
   brace-expansion@2.0.2:
     dependencies:
       balanced-match: 1.0.2
@@ -3112,15 +3095,12 @@
 
   eventsource-parser@3.0.2: {}
 
-<<<<<<< HEAD
   expand-template@2.0.3: {}
 
   fast-xml-parser@4.4.1:
     dependencies:
       strnum: 1.1.2
 
-=======
->>>>>>> 94c606a9
   fdir@6.4.6(picomatch@4.0.2):
     optionalDependencies:
       picomatch: 4.0.2
@@ -3260,11 +3240,8 @@
   minimatch@9.0.5:
     dependencies:
       brace-expansion: 2.0.2
-<<<<<<< HEAD
 
   minimist@1.2.8: {}
-=======
->>>>>>> 94c606a9
 
   minipass@7.1.2: {}
 
@@ -3316,7 +3293,6 @@
 
   object-assign@4.1.1: {}
 
-<<<<<<< HEAD
   obliterator@1.6.1: {}
 
   once@1.4.0:
@@ -3325,10 +3301,6 @@
 
   openai@4.104.0(zod@3.25.67):
     dependencies:
-=======
-  openai@4.104.0(zod@3.25.67):
-    dependencies:
->>>>>>> 94c606a9
       '@types/node': 18.19.112
       '@types/node-fetch': 2.6.12
       abort-controller: 3.0.0
@@ -3702,13 +3674,10 @@
       string-width: 5.1.2
       strip-ansi: 7.1.0
 
-<<<<<<< HEAD
   wrappy@1.0.2: {}
 
   xtend@4.0.2: {}
 
-=======
->>>>>>> 94c606a9
   zod-to-json-schema@3.24.5(zod@3.25.67):
     dependencies:
       zod: 3.25.67
