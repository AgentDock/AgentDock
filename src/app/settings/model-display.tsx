--- conflicted
+++ resolved
@@ -1,7 +1,6 @@
 'use client';
 
 import { memo, useCallback, useEffect, useState } from 'react';
-import Image from 'next/image';
 import { LogCategory, logger, ModelMetadata } from 'agentdock-core';
 import { Database, RefreshCw } from 'lucide-react';
 import { toast } from 'sonner';
@@ -10,9 +9,7 @@
 
 import { Badge } from '@/components/ui/badge';
 import { Button } from '@/components/ui/button';
-import { Input } from '@/components/ui/input';
 import { ScrollArea } from '@/components/ui/scroll-area';
-import { Switch } from '@/components/ui/switch';
 import { ModelService } from '@/lib/services/model-service';
 
 // Create a single instance for settings
@@ -145,15 +142,15 @@
 );
 
 interface ModelDisplayProps {
-<<<<<<< HEAD
-  provider: 'anthropic' | 'openai' | 'gemini' | 'deepseek' | 'groq' | 'cerebras'
-  refreshTrigger: number
-  onRefreshComplete?: () => void
-=======
-  provider: 'anthropic' | 'openai' | 'gemini' | 'deepseek' | 'groq';
+  provider:
+    | 'anthropic'
+    | 'cerebras'
+    | 'deepseek'
+    | 'gemini'
+    | 'groq'
+    | 'openai';
   refreshTrigger: number;
   onRefreshComplete?: () => void;
->>>>>>> 0ab975c5
 }
 
 function ModelDisplayComponent({
