--- conflicted
+++ resolved
@@ -7,9 +7,7 @@
     "test": "jest",
     "typecheck": "tsc --noEmit"
   },
-<<<<<<< HEAD
-
-  "version": "0.1.0-075-2",
+  "version": "0.1.0-082-1",
 
   "dependencies": {
     "@ai-sdk/anthropic": "^1.0.7",
@@ -21,10 +19,6 @@
     "ai": "4.2.0",
     "openai": "^4.83.0"
   },
-  
-=======
-  "version": "0.1.0-082-1",
->>>>>>> 81e2fa68
   "comments": {
     "providers": "DeepSeek API is compatible with OpenAI's format, so we use the OpenAI client with a custom baseURL"
   }
