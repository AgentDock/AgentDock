--- conflicted
+++ resolved
@@ -5,38 +5,39 @@
   "types": "dist/index.d.ts",
   "exports": {
     ".": {
-      "import": "./dist/index.js",
-      "require": "./dist/index.cjs"
+      "import": "./dist/index.mjs",
+      "require": "./dist/index.js"
+    },
+    "./server": {
+      "import": "./dist/server.mjs", 
+      "require": "./dist/server.js"
     }
   },
   "scripts": {
-<<<<<<< HEAD
     "build": "tsup",
-=======
-    "build": "tsup src/index.ts --format esm,cjs --dts --external ai --external @ai-sdk/* --external @anthropic-ai/* --external @google/* --external openai --external @upstash/* --external @vercel/* --external zod",
     "test": "jest",
     "test:coverage": "jest --coverage",
     "test:watch": "jest --watch",
->>>>>>> e0706ef5
     "typecheck": "tsc --noEmit"
   },
   "version": "0.1.0-161-1",
   "dependencies": {
-    "@ai-sdk/anthropic": "^1.0.7",
-    "@ai-sdk/google": "^1.1.26",
-    "@ai-sdk/groq": "^1.1.14",
-    "@ai-sdk/openai": "^1.0.14",
+    "@ai-sdk/anthropic": "^1.2.12",
+    "@ai-sdk/google": "^1.2.19",
+    "@ai-sdk/groq": "^1.2.9",
+    "@ai-sdk/openai": "^1.3.22",
     "@anthropic-ai/sdk": "0.36.3",
-    "@google/generative-ai": "^0.24.0",
-    "@upstash/redis": "^1.34.6",
+    "@google/generative-ai": "^0.24.1",
+    "@upstash/redis": "^1.35.0",
     "@vercel/kv": "^1.0.1",
+    "@xenova/transformers": "^2.17.2",
     "ai": "4.2.0",
     "better-sqlite3": "^11.10.0",
-    "openai": "^4.83.0",
-    "pg": "^8.13.1",
+    "openai": "^4.104.0",
     "sentiment": "^5.0.2",
+    "sqlite-vec": "^0.1.6",
     "string-comparisons": "^0.0.20",
-    "zod": "^3.24.1"
+    "zod": "^3.25.67"
   },
   "peerDependencies": {
     "@aws-sdk/client-dynamodb": "^3.830.0",
@@ -66,26 +67,21 @@
     "providers": "DeepSeek API is compatible with OpenAI's format, so we use the OpenAI client with a custom baseURL"
   },
   "devDependencies": {
-<<<<<<< HEAD
-    "@aws-sdk/client-dynamodb": "^3.830.0",
-    "@aws-sdk/client-s3": "^3.832.0",
-    "@aws-sdk/lib-storage": "^3.832.0",
-    "@aws-sdk/s3-request-presigner": "^3.832.0",
+    "@aws-sdk/client-dynamodb": "^3.839.0",
+    "@aws-sdk/client-s3": "^3.839.0",
+    "@aws-sdk/lib-storage": "^3.839.0",
+    "@aws-sdk/s3-request-presigner": "^3.839.0",
     "@aws-sdk/types": "^3.821.0",
     "@types/better-sqlite3": "^7.6.13",
-    "@types/pg": "^8.11.10",
-    "@types/sentiment": "^5.0.4",
-    "mongodb": "^6.10.0",
-    "pg": "^8.13.1",
-    "tsup": "^8.0.2",
-    "typescript": "^5.8.3"
-=======
     "@types/jest": "^29.5.0",
+    "@types/pg": "^8.15.4",
     "@types/sentiment": "^5.0.4",
     "jest": "^29.7.0",
     "jest-environment-node": "^29.7.0",
+    "mongodb": "^6.17.0",
+    "pg": "^8.16.3",
     "ts-jest": "^29.1.0",
-    "tsup": "^8.0.2"
->>>>>>> e0706ef5
+    "tsup": "^8.5.0",
+    "typescript": "^5.8.3"
   }
 }