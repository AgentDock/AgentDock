--- conflicted
+++ resolved
@@ -7,11 +7,9 @@
     "test": "jest",
     "typecheck": "tsc --noEmit"
   },
-<<<<<<< HEAD
+
   "version": "0.1.0-075-2",
-=======
-  "version": "0.0.1-075-2",
->>>>>>> ef4d245f
+
   "comments": {
     "providers": "DeepSeek API is compatible with OpenAI's format, so we use the OpenAI client with a custom baseURL"
   }
