--- conflicted
+++ resolved
@@ -1,10 +1,12 @@
 import {
   fetchAnthropicModels,
+  fetchCerebrasModels,
   fetchDeepSeekModels,
   fetchGeminiModels,
   fetchGroqModels,
   fetchOpenAIModels,
   validateAnthropicApiKey,
+  validateCerebrasApiKey,
   validateDeepSeekApiKey,
   validateGeminiApiKey,
   validateGroqApiKey,
@@ -20,26 +22,11 @@
 
 // Re-export all provider adapters
 export * from './anthropic-adapter';
+export * from './cerebras-adapter';
+export * from './deepseek-adapter';
 export * from './openai-adapter';
 export * from './gemini-adapter';
 export * from './groq-adapter';
-<<<<<<< HEAD
-export * from './deepseek-adapter'; 
-export * from './cerebras-adapter';
-
-import { LLMProvider, ModelMetadata } from '../types';
-import { logger, LogCategory } from '../../logging';
-import { 
-  validateAnthropicApiKey, fetchAnthropicModels,
-  validateOpenAIApiKey, fetchOpenAIModels,
-  validateGeminiApiKey, fetchGeminiModels,
-  validateDeepSeekApiKey, fetchDeepSeekModels,
-  validateGroqApiKey, fetchGroqModels,
-  validateCerebrasApiKey, fetchCerebrasModels
-} from '.';
-=======
-export * from './deepseek-adapter';
->>>>>>> 0ab975c5
 
 /**
  * Validate an API key for the specified provider
